--- conflicted
+++ resolved
@@ -126,11 +126,8 @@
     SerializationError,
     #[error("Conversion error: `{0}`")]
     ConversionError(String),
-<<<<<<< HEAD
-=======
     #[error("The script offset private key could not be found")]
     ScriptOffsetPrivateKeyNotFound,
->>>>>>> d678a981
 }
 
 /// Transaction metadata, including the fee and lock height
