--- conflicted
+++ resolved
@@ -20,15 +20,12 @@
 // WHETHER IN CONTRACT, STRICT LIABILITY, OR TORT (INCLUDING NEGLIGENCE OR OTHERWISE) ARISING IN ANY WAY OUT OF THE
 // USE OF THIS SOFTWARE, EVEN IF ADVISED OF THE POSSIBILITY OF SUCH DAMAGE.
 
-<<<<<<< HEAD
 use crate::{
     crypto::tari_utilities::ByteArrayError,
     proto::{base_node as proto, types},
     transactions::types::Signature,
 };
-=======
-use crate::{proto::base_node as proto, tari_utilities::ByteArrayError, transactions::types::Signature};
->>>>>>> d678a981
+
 use serde::{Deserialize, Serialize};
 use std::{
     convert::TryFrom,
