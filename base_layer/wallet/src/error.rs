// Copyright 2019. The Tari Project
//
// Redistribution and use in source and binary forms, with or without modification, are permitted provided that the
// following conditions are met:
//
// 1. Redistributions of source code must retain the above copyright notice, this list of conditions and the following
// disclaimer.
//
// 2. Redistributions in binary form must reproduce the above copyright notice, this list of conditions and the
// following disclaimer in the documentation and/or other materials provided with the distribution.
//
// 3. Neither the name of the copyright holder nor the names of its contributors may be used to endorse or promote
// products derived from this software without specific prior written permission.
//
// THIS SOFTWARE IS PROVIDED BY THE COPYRIGHT HOLDERS AND CONTRIBUTORS "AS IS" AND ANY EXPRESS OR IMPLIED WARRANTIES,
// INCLUDING, BUT NOT LIMITED TO, THE IMPLIED WARRANTIES OF MERCHANTABILITY AND FITNESS FOR A PARTICULAR PURPOSE ARE
// DISCLAIMED. IN NO EVENT SHALL THE COPYRIGHT HOLDER OR CONTRIBUTORS BE LIABLE FOR ANY DIRECT, INDIRECT, INCIDENTAL,
// SPECIAL, EXEMPLARY, OR CONSEQUENTIAL DAMAGES (INCLUDING, BUT NOT LIMITED TO, PROCUREMENT OF SUBSTITUTE GOODS OR
// SERVICES; LOSS OF USE, DATA, OR PROFITS; OR BUSINESS INTERRUPTION) HOWEVER CAUSED AND ON ANY THEORY OF LIABILITY,
// WHETHER IN CONTRACT, STRICT LIABILITY, OR TORT (INCLUDING NEGLIGENCE OR OTHERWISE) ARISING IN ANY WAY OUT OF THE
// USE OF THIS SOFTWARE, EVEN IF ADVISED OF THE POSSIBILITY OF SUCH DAMAGE.

use crate::{
    base_node_service::error::BaseNodeServiceError,
    contacts_service::error::ContactsServiceError,
    output_manager_service::error::OutputManagerError,
    storage::database::DbKey,
    transaction_service::error::TransactionServiceError,
};
use diesel::result::Error as DieselError;
use log::SetLoggerError;
use serde_json::Error as SerdeJsonError;
use tari_comms::{
    connectivity::ConnectivityError,
    multiaddr,
    peer_manager::{node_id::NodeIdError, NodeIdentityError, PeerManagerError},
};
use tari_comms_dht::store_forward::StoreAndForwardError;
use tari_core::transactions::transaction::TransactionError;
use tari_crypto::tari_utilities::{hex::HexError, ByteArrayError};
use tari_p2p::{initialization::CommsInitializationError, services::liveness::error::LivenessError};
use tari_service_framework::ServiceInitializationError;
use thiserror::Error;

#[derive(Debug, Error)]
pub enum WalletError {
    #[error("Comms initialization error: `{0}`")]
    CommsInitializationError(#[from] CommsInitializationError),
    #[error("Output manager error: `{0}`")]
    OutputManagerError(#[from] OutputManagerError),
    #[error("Transaction service error: `{0}`")]
    TransactionServiceError(#[from] TransactionServiceError),
    #[error("Peer manager error: `{0}`")]
    PeerManagerError(#[from] PeerManagerError),
    #[error("Multiaddr error: `{0}`")]
    MultiaddrError(#[from] multiaddr::Error),
    #[error("Wallet storage error: `{0}`")]
    WalletStorageError(#[from] WalletStorageError),
    #[error("Set logger error: `{0}`")]
    SetLoggerError(#[from] SetLoggerError),
    #[error("Contacts service error: `{0}`")]
    ContactsServiceError(#[from] ContactsServiceError),
    #[error("Liveness service error: `{0}`")]
    LivenessServiceError(#[from] LivenessError),
    #[error("Store and forward error: `{0}`")]
    StoreAndForwardError(#[from] StoreAndForwardError),
    #[error("Connectivity error: `{0}`")]
    ConnectivityError(#[from] ConnectivityError),
    #[error("Failed to initialize services: {0}")]
    ServiceInitializationError(#[from] ServiceInitializationError),
    #[error("Base Node Service error: {0}")]
    BaseNodeServiceError(#[from] BaseNodeServiceError),
    #[error("Node ID error: `{0}`")]
    NodeIdError(#[from] NodeIdError),
<<<<<<< HEAD
    #[error("Node Identity error: `{0}`")]
    NodeIdentityError(#[from] NodeIdentityError),
    #[error("Error performing wallet recovery: '{0}'")]
    WalletRecoveryError(String),
=======
    #[error("Error performing wallet scanning: '{0}'")]
    UtxoScannerError(String),
>>>>>>> 89bf622a
    #[error("Shutdown Signal Received")]
    Shutdown,
    #[error("Transaction Error: {0}")]
    TransactionError(#[from] TransactionError),
    #[error("Byte array error")]
    ByteArrayError(#[from] tari_crypto::tari_utilities::ByteArrayError),
}

#[derive(Debug, Error)]
pub enum WalletStorageError {
    #[error("Tried to insert an output that already exists in the database")]
    DuplicateContact,
    #[error("This write operation is not supported for provided DbKey")]
    OperationNotSupported,
    #[error("Error converting a type: `{0}`")]
    ConversionError(String),
    #[error("Could not find all values specified for batch operation")]
    ValuesNotFound,
    #[error("Db Path does not exist")]
    DbPathDoesNotExist,
    #[error("Serde json error: `{0}`")]
    SerdeJsonError(#[from] SerdeJsonError),
    #[error("R2d2 error")]
    R2d2Error,
    #[error("Diesel error: `{0}`")]
    DieselError(#[from] DieselError),
    #[error("Diesel connection error: `{0}`")]
    DieselConnectionError(#[from] diesel::ConnectionError),
    #[error("Database migration error")]
    DatabaseMigrationError(String),
    #[error("Value not found: `{0}`")]
    ValueNotFound(DbKey),
    #[error("Unexpected result: `{0}`")]
    UnexpectedResult(String),
    #[error("Blocking task spawn error: `{0}`")]
    BlockingTaskSpawnError(String),
    #[error("File error: `{0}`")]
    FileError(String),
    #[error("The storage path was invalid unicode or not supported by the host OS")]
    InvalidUnicodePath,
    #[error("Hex error: `{0}`")]
    HexError(#[from] HexError),
    #[error("Invalid Encryption Cipher was provided to database")]
    InvalidEncryptionCipher,
    #[error("Missing Nonce in encrypted data")]
    MissingNonce,
    #[error("Aead error: `{0}`")]
    AeadError(String),
    #[error("Wallet db is already encrypted and cannot be encrypted until the previous encryption is removed")]
    AlreadyEncrypted,
    #[error("Byte array error: `{0}`")]
    ByteArrayError(#[from] ByteArrayError),
    #[error("Cannot acquire exclusive file lock, another instance of the application is already running")]
    CannotAcquireFileLock,
    #[error("Database file cannot be a root path")]
    DatabasePathIsRootPath,
    #[error("IO Error: `{0}`")]
    IoError(#[from] std::io::Error),
    #[error("No password provided for encrypted wallet")]
    NoPasswordError,
    #[error("Incorrect password provided for encrypted wallet")]
    IncorrectPassword,
    #[error("Deprecated operation error")]
    DeprecatedOperation,
}<|MERGE_RESOLUTION|>--- conflicted
+++ resolved
@@ -72,15 +72,12 @@
     BaseNodeServiceError(#[from] BaseNodeServiceError),
     #[error("Node ID error: `{0}`")]
     NodeIdError(#[from] NodeIdError),
-<<<<<<< HEAD
     #[error("Node Identity error: `{0}`")]
     NodeIdentityError(#[from] NodeIdentityError),
     #[error("Error performing wallet recovery: '{0}'")]
     WalletRecoveryError(String),
-=======
     #[error("Error performing wallet scanning: '{0}'")]
     UtxoScannerError(String),
->>>>>>> 89bf622a
     #[error("Shutdown Signal Received")]
     Shutdown,
     #[error("Transaction Error: {0}")]
