// Copyright 2019. The Tari Project
//
// Redistribution and use in source and binary forms, with or without modification, are permitted provided that the
// following conditions are met:
//
// 1. Redistributions of source code must retain the above copyright notice, this list of conditions and the following
// disclaimer.
//
// 2. Redistributions in binary form must reproduce the above copyright notice, this list of conditions and the
// following disclaimer in the documentation and/or other materials provided with the distribution.
//
// 3. Neither the name of the copyright holder nor the names of its contributors may be used to endorse or promote
// products derived from this software without specific prior written permission.
//
// THIS SOFTWARE IS PROVIDED BY THE COPYRIGHT HOLDERS AND CONTRIBUTORS "AS IS" AND ANY EXPRESS OR IMPLIED WARRANTIES,
// INCLUDING, BUT NOT LIMITED TO, THE IMPLIED WARRANTIES OF MERCHANTABILITY AND FITNESS FOR A PARTICULAR PURPOSE ARE
// DISCLAIMED. IN NO EVENT SHALL THE COPYRIGHT HOLDER OR CONTRIBUTORS BE LIABLE FOR ANY DIRECT, INDIRECT, INCIDENTAL,
// SPECIAL, EXEMPLARY, OR CONSEQUENTIAL DAMAGES (INCLUDING, BUT NOT LIMITED TO, PROCUREMENT OF SUBSTITUTE GOODS OR
// SERVICES; LOSS OF USE, DATA, OR PROFITS; OR BUSINESS INTERRUPTION) HOWEVER CAUSED AND ON ANY THEORY OF LIABILITY,
// WHETHER IN CONTRACT, STRICT LIABILITY, OR TORT (INCLUDING NEGLIGENCE OR OTHERWISE) ARISING IN ANY WAY OUT OF THE
// USE OF THIS SOFTWARE, EVEN IF ADVISED OF THE POSSIBILITY OF SUCH DAMAGE.

<<<<<<< HEAD
pub mod diesel_ext;
pub mod emoji;
pub mod encryption;
pub mod luhn;
=======
pub mod encryption;
>>>>>>> 3e2d3352
<|MERGE_RESOLUTION|>--- conflicted
+++ resolved
@@ -20,11 +20,6 @@
 // WHETHER IN CONTRACT, STRICT LIABILITY, OR TORT (INCLUDING NEGLIGENCE OR OTHERWISE) ARISING IN ANY WAY OUT OF THE
 // USE OF THIS SOFTWARE, EVEN IF ADVISED OF THE POSSIBILITY OF SUCH DAMAGE.
 
-<<<<<<< HEAD
 pub mod diesel_ext;
 pub mod emoji;
-pub mod encryption;
-pub mod luhn;
-=======
-pub mod encryption;
->>>>>>> 3e2d3352
+pub mod encryption;