// Copyright 2019. The Tari Project
//
// Redistribution and use in source and binary forms, with or without modification, are permitted provided that the
// following conditions are met:
//
// 1. Redistributions of source code must retain the above copyright notice, this list of conditions and the following
// disclaimer.
//
// 2. Redistributions in binary form must reproduce the above copyright notice, this list of conditions and the
// following disclaimer in the documentation and/or other materials provided with the distribution.
//
// 3. Neither the name of the copyright holder nor the names of its contributors may be used to endorse or promote
// products derived from this software without specific prior written permission.
//
// THIS SOFTWARE IS PROVIDED BY THE COPYRIGHT HOLDERS AND CONTRIBUTORS "AS IS" AND ANY EXPRESS OR IMPLIED WARRANTIES,
// INCLUDING, BUT NOT LIMITED TO, THE IMPLIED WARRANTIES OF MERCHANTABILITY AND FITNESS FOR A PARTICULAR PURPOSE ARE
// DISCLAIMED. IN NO EVENT SHALL THE COPYRIGHT HOLDER OR CONTRIBUTORS BE LIABLE FOR ANY DIRECT, INDIRECT, INCIDENTAL,
// SPECIAL, EXEMPLARY, OR CONSEQUENTIAL DAMAGES (INCLUDING, BUT NOT LIMITED TO, PROCUREMENT OF SUBSTITUTE GOODS OR
// SERVICES; LOSS OF USE, DATA, OR PROFITS; OR BUSINESS INTERRUPTION) HOWEVER CAUSED AND ON ANY THEORY OF LIABILITY,
// WHETHER IN CONTRACT, STRICT LIABILITY, OR TORT (INCLUDING NEGLIGENCE OR OTHERWISE) ARISING IN ANY WAY OUT OF THE
// USE OF THIS SOFTWARE, EVEN IF ADVISED OF THE POSSIBILITY OF SUCH DAMAGE.

<<<<<<< HEAD
use crate::{output_manager_service::error::OutputManagerError, transaction_service::storage::database::DbKey};
=======
use crate::{
    error::WalletStorageError,
    output_manager_service::{error::OutputManagerError, TxId},
    transaction_service::storage::database::DbKey,
};
>>>>>>> 029dbfc0
use diesel::result::Error as DieselError;
use futures::channel::oneshot::Canceled;
use serde_json::Error as SerdeJsonError;
use tari_comms::{peer_manager::node_id::NodeIdError, protocol::rpc::RpcError};
use tari_comms_dht::outbound::DhtOutboundError;
use tari_core::transactions::{
    transaction::TransactionError,
    transaction_protocol::{TransactionProtocolError, TxId},
};
use tari_p2p::services::liveness::error::LivenessError;
use tari_service_framework::reply_channel::TransportChannelError;
use thiserror::Error;
use time::OutOfRangeError;
use tokio::sync::broadcast::error::RecvError;

#[derive(Debug, Error)]
pub enum TransactionServiceError {
    #[error("Transaction protocol is not in the correct state for this operation")]
    InvalidStateError,
    #[error("One-sided transaction error: `{0}`")]
    OneSidedTransactionError(String),
    #[error("Transaction Protocol Error: `{0}`")]
    TransactionProtocolError(#[from] TransactionProtocolError),
    #[error("The message being processed is not recognized by the Transaction Manager")]
    InvalidMessageTypeError,
    #[error("A message for a specific tx_id has been repeated")]
    RepeatedMessageError,
    #[error("A recipient reply was received for a non-existent tx_id")]
    TransactionDoesNotExistError,
    #[error("The Outbound Message Service is not initialized")]
    OutboundMessageServiceNotInitialized,
    #[error("Received an unexpected API response")]
    UnexpectedApiResponse,
    #[error("Failed to send from API")]
    ApiSendFailed,
    #[error("Failed to receive in API from service")]
    ApiReceiveFailed,
    #[error("An error has occurred reading or writing the event subscriber stream")]
    EventStreamError,
    #[error(
        "The Source Public Key on the received transaction does not match the transaction with the same TX_ID in the \
         database"
    )]
    InvalidSourcePublicKey,
    #[error("The transaction does not contain the receivers output")]
    ReceiverOutputNotFound,
    #[error("Outbound Service send failed")]
    OutboundSendFailure,
    #[error(
        "Outbound Service Discovery process needed to be conducted before message could be sent. The result of the \
         process will be communicated via the callback at some time in the future (could be minutes): TxId `{0}`"
    )]
    OutboundSendDiscoveryInProgress(TxId),
    #[error("Discovery process failed to return a result: TxId `{0}`")]
    DiscoveryProcessFailed(TxId),
    #[error("Invalid Completed Transaction provided")]
    InvalidCompletedTransaction,
    #[error("No Base Node public keys are provided for Base chain broadcast and monitoring")]
    NoBaseNodeKeysProvided,
    #[error("Error sending data to Protocol via registered channels")]
    ProtocolChannelError,
    #[error("Transaction detected as rejected by mempool")]
    MempoolRejection,
    #[error("Mempool response key does not match on that is expected")]
    UnexpectedMempoolResponse,
    #[error("Base Node response key does not match on that is expected")]
    UnexpectedBaseNodeResponse,
    #[error("The current transaction has been cancelled")]
    TransactionCancelled,
    #[error("Chain tip has moved beyond this coinbase before it was mined so it must be cancelled")]
    ChainTipHigherThanCoinbaseHeight,
    #[error("DHT outbound error: `{0}`")]
    DhtOutboundError(#[from] DhtOutboundError),
    #[error("Output manager error: `{0}`")]
    OutputManagerError(#[from] OutputManagerError),
    #[error("Transport channel error: `{0}`")]
    TransportChannelError(#[from] TransportChannelError),
    #[error("Transaction storage error: `{0}`")]
    TransactionStorageError(#[from] TransactionStorageError),
    #[error("Wallet storage error: `{0}`")]
    WalletStorageError(#[from] WalletStorageError),
    #[error("Invalid message error: `{0}`")]
    InvalidMessageError(String),
    #[error("Transaction error: `{0}`")]
    TransactionError(#[from] TransactionError),
    #[error("Conversion error: `{0}`")]
    ConversionError(String),
    #[error("Node ID error: `{0}`")]
    NodeIdError(#[from] NodeIdError),
    #[error("Broadcast recv error: `{0}`")]
    BroadcastRecvError(#[from] RecvError),
    #[error("Broadcast send error: `{0}`")]
    BroadcastSendError(String),
    #[error("Oneshot cancelled error: `{0}`")]
    OneshotCancelled(#[from] Canceled),
    #[error("Liveness error: `{0}`")]
    LivenessError(#[from] LivenessError),
    #[error("Pending Transaction Timed out")]
    Timeout,
    #[error("Shutdown Signal Received")]
    Shutdown,
    #[error("Transaction detected as rejected by mempool due to containing time-locked input")]
    MempoolRejectionTimeLocked,
    #[error("Transaction detected as rejected by mempool due to containing  orphan input")]
    MempoolRejectionOrphan,
    #[error("Transaction detected as rejected by mempool due to containing double spend")]
    MempoolRejectionDoubleSpend,
    #[error("Transaction detected as rejected by mempool due to invalid transaction")]
    MempoolRejectionInvalidTransaction,
    #[error("Transaction is malformed")]
    InvalidTransaction,
    #[error("RpcError: `{0}`")]
    RpcError(#[from] RpcError),
    #[error("Protobuf Conversion Error: `{0}`")]
    ProtobufConversionError(String),
    #[error("Maximum Attempts Exceeded")]
    MaximumAttemptsExceeded,
    #[error("Byte array error")]
    ByteArrayError(#[from] tari_crypto::tari_utilities::ByteArrayError),
    #[error("Transaction Service Error: `{0}`")]
    ServiceError(String),
    #[error("Wallet Recovery in progress so Transaction Service Messaging Requests ignored")]
    WalletRecoveryInProgress,
}

#[derive(Debug, Error)]
pub enum TransactionStorageError {
    #[error("Tried to insert an output that already exists in the database")]
    DuplicateOutput,
    #[error("Value not found: `{0}`")]
    ValueNotFound(DbKey),
    #[error("Unexpected result: `{0}`")]
    UnexpectedResult(String),
    #[error("This write operation is not supported for provided DbKey")]
    OperationNotSupported,
    #[error("Could not find all values specified for batch operation")]
    ValuesNotFound,
    #[error("Transaction is already present in the database")]
    TransactionAlreadyExists,
    #[error("Out of range error: `{0}`")]
    OutOfRangeError(#[from] OutOfRangeError),
    #[error("Error converting a type: `{0}`")]
    ConversionError(String),
    #[error("Serde json error: `{0}`")]
    SerdeJsonError(#[from] SerdeJsonError),
    #[error("R2d2 error")]
    R2d2Error,
    #[error("Diesel error: `{0}`")]
    DieselError(#[from] DieselError),
    #[error("Diesel connection error: `{0}`")]
    DieselConnectionError(#[from] diesel::ConnectionError),
    #[error("Database migration error: `{0}`")]
    DatabaseMigrationError(String),
    #[error("Blocking task spawn error: `{0}`")]
    BlockingTaskSpawnError(String),
    #[error("Wallet db is already encrypted and cannot be encrypted until the previous encryption is removed")]
    AlreadyEncrypted,
    #[error("Aead error: `{0}`")]
    AeadError(String),
    #[error("Transaction (TxId: '{0}') is not mined")]
    TransactionNotMined(TxId),
}

/// This error type is used to return TransactionServiceErrors from inside a Transaction Service protocol but also
/// include the ID of the protocol
#[derive(Debug)]
pub struct TransactionServiceProtocolError {
    // TODO: Replace with T or something to account for OperationId or TxId
    pub id: u64,
    pub error: TransactionServiceError,
}

impl TransactionServiceProtocolError {
    pub fn new<T: Into<u64>>(id: T, error: TransactionServiceError) -> Self {
        Self { id: id.into(), error }
    }
}

impl From<TransactionServiceProtocolError> for TransactionServiceError {
    fn from(tspe: TransactionServiceProtocolError) -> Self {
        tspe.error
    }
}<|MERGE_RESOLUTION|>--- conflicted
+++ resolved
@@ -20,15 +20,11 @@
 // WHETHER IN CONTRACT, STRICT LIABILITY, OR TORT (INCLUDING NEGLIGENCE OR OTHERWISE) ARISING IN ANY WAY OUT OF THE
 // USE OF THIS SOFTWARE, EVEN IF ADVISED OF THE POSSIBILITY OF SUCH DAMAGE.
 
-<<<<<<< HEAD
-use crate::{output_manager_service::error::OutputManagerError, transaction_service::storage::database::DbKey};
-=======
 use crate::{
     error::WalletStorageError,
-    output_manager_service::{error::OutputManagerError, TxId},
+    output_manager_service::error::OutputManagerError,
     transaction_service::storage::database::DbKey,
 };
->>>>>>> 029dbfc0
 use diesel::result::Error as DieselError;
 use futures::channel::oneshot::Canceled;
 use serde_json::Error as SerdeJsonError;
