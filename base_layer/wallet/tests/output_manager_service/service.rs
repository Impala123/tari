--- conflicted
+++ resolved
@@ -298,16 +298,7 @@
         .with_change_secret(alice.change_spend_key)
         .with_input(utxo, input)
         .with_amount(0, amount)
-<<<<<<< HEAD
-        .with_recipient_script(
-            0,
-            script!(Nop),
-            PrivateKey::random(&mut OsRng),
-            OutputFeatures::default(),
-        )
-=======
         .with_recipient_script(0, script!(Nop), PrivateKey::random(&mut OsRng), Default::default())
->>>>>>> 2c9f6999
         .with_change_script(
             script!(Nop),
             inputs!(PublicKey::from_secret_key(&script_private_key)),
