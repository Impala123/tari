// Copyright 2019. The Tari Project
//
// Redistribution and use in source and binary forms, with or without modification, are permitted provided that the
// following conditions are met:
//
// 1. Redistributions of source code must retain the above copyright notice, this list of conditions and the following
// disclaimer.
//
// 2. Redistributions in binary form must reproduce the above copyright notice, this list of conditions and the
// following disclaimer in the documentation and/or other materials provided with the distribution.
//
// 3. Neither the name of the copyright holder nor the names of its contributors may be used to endorse or promote
// products derived from this software without specific prior written permission.
//
// THIS SOFTWARE IS PROVIDED BY THE COPYRIGHT HOLDERS AND CONTRIBUTORS "AS IS" AND ANY EXPRESS OR IMPLIED WARRANTIES,
// INCLUDING, BUT NOT LIMITED TO, THE IMPLIED WARRANTIES OF MERCHANTABILITY AND FITNESS FOR A PARTICULAR PURPOSE ARE
// DISCLAIMED. IN NO EVENT SHALL THE COPYRIGHT HOLDER OR CONTRIBUTORS BE LIABLE FOR ANY DIRECT, INDIRECT, INCIDENTAL,
// SPECIAL, EXEMPLARY, OR CONSEQUENTIAL DAMAGES (INCLUDING, BUT NOT LIMITED TO, PROCUREMENT OF SUBSTITUTE GOODS OR
// SERVICES; LOSS OF USE, DATA, OR PROFITS; OR BUSINESS INTERRUPTION) HOWEVER CAUSED AND ON ANY THEORY OF LIABILITY,
// WHETHER IN CONTRACT, STRICT LIABILITY, OR TORT (INCLUDING NEGLIGENCE OR OTHERWISE) ARISING IN ANY WAY OUT OF THE
// USE OF THIS SOFTWARE, EVEN IF ADVISED OF THE POSSIBILITY OF SUCH DAMAGE.

use crate::support::{data::get_temp_sqlite_database_connection, utils::make_input};
use aes_gcm::{
    aead::{generic_array::GenericArray, NewAead},
    Aes256Gcm,
};
use chrono::{Duration as ChronoDuration, Utc};
use diesel::result::{DatabaseErrorKind, Error::DatabaseError};
use rand::{rngs::OsRng, RngCore};
use std::time::Duration;
use tari_core::transactions::{
    helpers::{create_unblinded_output, TestParams},
    tari_amount::MicroTari,
    transaction::OutputFeatures,
    types::{CryptoFactories, PrivateKey},
};
<<<<<<< HEAD
use tari_wallet::output_manager_service::{
    error::OutputManagerStorageError,
    service::Balance,
    storage::{
        database::{KeyManagerState, OutputManagerBackend, OutputManagerDatabase, PendingTransactionOutputs},
        models::DbUnblindedOutput,
        sqlite_db::OutputManagerSqliteDatabase,
=======
use tari_crypto::{commitment::HomomorphicCommitmentFactory, keys::SecretKey, script::TariScript};
use tari_wallet::{
    output_manager_service::{
        error::OutputManagerStorageError,
        service::Balance,
        storage::{
            database::{KeyManagerState, OutputManagerBackend, OutputManagerDatabase, PendingTransactionOutputs},
            memory_db::OutputManagerMemoryDatabase,
            models::DbUnblindedOutput,
            sqlite_db::OutputManagerSqliteDatabase,
        },
>>>>>>> 05674a3d
    },
};

use tokio::runtime::Runtime;

#[allow(clippy::same_item_push)]
pub fn test_db_backend<T: OutputManagerBackend + 'static>(backend: T) {
    let mut runtime = Runtime::new().unwrap();

    let db = OutputManagerDatabase::new(backend);
    let factories = CryptoFactories::default();

    // Add some unspent outputs
    let mut unspent_outputs = Vec::new();
    for i in 0..5 {
        let (_ti, uo) = make_input(
            &mut OsRng,
            MicroTari::from(100 + OsRng.next_u64() % 1000),
            &factories.commitment,
        );
        let mut uo = DbUnblindedOutput::from_unblinded_output(uo, &factories).unwrap();
        uo.unblinded_output.features.maturity = i;
        runtime.block_on(db.add_unspent_output(uo.clone())).unwrap();
        unspent_outputs.push(uo);
    }

    let time_locked_outputs = runtime.block_on(db.get_timelocked_outputs(3)).unwrap();
    assert_eq!(time_locked_outputs.len(), 1);
    assert_eq!(unspent_outputs[4], time_locked_outputs[0]);
    let time_locked_outputs = runtime.block_on(db.get_timelocked_outputs(4)).unwrap();
    assert_eq!(time_locked_outputs.len(), 0);
    let time_locked_balance = unspent_outputs[4].unblinded_output.value;

    unspent_outputs.sort();
    // Add some pending transactions
    let mut pending_txs = Vec::new();
    for i in 0..3 {
        let mut pending_tx = PendingTransactionOutputs {
            tx_id: OsRng.next_u64(),
            outputs_to_be_spent: vec![],
            outputs_to_be_received: vec![],
            timestamp: Utc::now().naive_utc() -
                ChronoDuration::from_std(Duration::from_millis(120_000_000 * i)).unwrap(),
            coinbase_block_height: None,
        };
        for _ in 0..(OsRng.next_u64() % 5 + 1) {
            let (_ti, uo) = make_input(
                &mut OsRng,
                MicroTari::from(100 + OsRng.next_u64() % 1000),
                &factories.commitment,
            );
            let uo = DbUnblindedOutput::from_unblinded_output(uo, &factories).unwrap();
            pending_tx.outputs_to_be_spent.push(uo);
        }
        for _ in 0..(OsRng.next_u64() % 5 + 1) {
            let (_ti, uo) = make_input(
                &mut OsRng,
                MicroTari::from(100 + OsRng.next_u64() % 1000),
                &factories.commitment,
            );
            let uo = DbUnblindedOutput::from_unblinded_output(uo, &factories).unwrap();
            pending_tx.outputs_to_be_received.push(uo);
        }
        runtime
            .block_on(db.add_pending_transaction_outputs(pending_tx.clone()))
            .unwrap();
        pending_txs.push(pending_tx);
    }

    let outputs = runtime.block_on(db.fetch_sorted_unspent_outputs()).unwrap();
    assert_eq!(unspent_outputs, outputs);

    let p_tx = runtime.block_on(db.fetch_all_pending_transaction_outputs()).unwrap();

    for (k, v) in p_tx.iter() {
        assert_eq!(v, pending_txs.iter().find(|i| &i.tx_id == k).unwrap());
    }

    assert_eq!(
        runtime
            .block_on(db.fetch_pending_transaction_outputs(pending_txs[0].tx_id))
            .unwrap(),
        pending_txs[0]
    );

    // Test balance calc
    let mut available_balance = unspent_outputs
        .iter()
        .fold(MicroTari::from(0), |acc, x| acc + x.unblinded_output.value);
    let mut pending_incoming_balance = MicroTari(0);
    let mut pending_outgoing_balance = MicroTari(0);
    for v in pending_txs.iter() {
        pending_outgoing_balance += v
            .outputs_to_be_spent
            .iter()
            .fold(MicroTari::from(0), |acc, x| acc + x.unblinded_output.value);
        pending_incoming_balance += v
            .outputs_to_be_received
            .iter()
            .fold(MicroTari::from(0), |acc, x| acc + x.unblinded_output.value);
    }

    let balance = runtime.block_on(db.get_balance(None)).unwrap();
    assert_eq!(balance, Balance {
        available_balance,
        time_locked_balance: None,
        pending_incoming_balance,
        pending_outgoing_balance
    });

    let balance = runtime.block_on(db.get_balance(Some(3))).unwrap();
    assert_eq!(balance, Balance {
        available_balance,
        time_locked_balance: Some(time_locked_balance),
        pending_incoming_balance,
        pending_outgoing_balance
    });

    runtime
        .block_on(db.confirm_pending_transaction_outputs(pending_txs[0].tx_id))
        .unwrap();

    available_balance += pending_txs[0]
        .outputs_to_be_received
        .iter()
        .fold(MicroTari::from(0), |acc, x| acc + x.unblinded_output.value);

    pending_incoming_balance -= pending_txs[0]
        .outputs_to_be_received
        .iter()
        .fold(MicroTari::from(0), |acc, x| acc + x.unblinded_output.value);

    pending_outgoing_balance -= pending_txs[0]
        .outputs_to_be_spent
        .iter()
        .fold(MicroTari::from(0), |acc, x| acc + x.unblinded_output.value);

    let balance = runtime.block_on(db.get_balance(None)).unwrap();
    assert_eq!(balance, Balance {
        available_balance,
        time_locked_balance: None,
        pending_incoming_balance,
        pending_outgoing_balance
    });

    let spent_outputs = runtime.block_on(db.fetch_spent_outputs()).unwrap();

    assert!(!spent_outputs.is_empty());
    assert_eq!(
        spent_outputs
            .iter()
            .fold(MicroTari::from(0), |acc, x| acc + x.unblinded_output.value),
        pending_txs[0]
            .outputs_to_be_spent
            .iter()
            .fold(MicroTari::from(0), |acc, x| acc + x.unblinded_output.value)
    );

    let (_ti, uo_change) = make_input(
        &mut OsRng.clone(),
        MicroTari::from(100 + OsRng.next_u64() % 1000),
        &factories.commitment,
    );
    let uo_change = DbUnblindedOutput::from_unblinded_output(uo_change, &factories).unwrap();
    let outputs_to_encumber = vec![outputs[0].clone(), outputs[1].clone()];
    let total_encumbered = outputs[0].clone().unblinded_output.value + outputs[1].clone().unblinded_output.value;
    runtime
        .block_on(db.encumber_outputs(2, outputs_to_encumber, vec![uo_change.clone()]))
        .unwrap();
    runtime.block_on(db.confirm_encumbered_outputs(2)).unwrap();

    available_balance -= total_encumbered;
    pending_incoming_balance += uo_change.unblinded_output.value;
    pending_outgoing_balance += total_encumbered;

    let balance = runtime.block_on(db.get_balance(None)).unwrap();
    assert_eq!(balance, Balance {
        available_balance,
        time_locked_balance: None,
        pending_incoming_balance,
        pending_outgoing_balance
    });

    let (_ti, uo_incoming) = make_input(
        &mut OsRng.clone(),
        MicroTari::from(100 + OsRng.next_u64() % 1000),
        &factories.commitment,
    );
    let output = create_unblinded_output(
        TariScript::default(),
        OutputFeatures::default(),
        TestParams::new(),
        uo_incoming.value,
    );
    runtime
        .block_on(db.accept_incoming_pending_transaction(
            5,
            DbUnblindedOutput::from_unblinded_output(output, &factories).unwrap(),
            None,
        ))
        .unwrap();

    pending_incoming_balance += uo_incoming.value;

    let balance = runtime.block_on(db.get_balance(None)).unwrap();
    assert_eq!(balance, Balance {
        available_balance,
        time_locked_balance: None,
        pending_incoming_balance,
        pending_outgoing_balance
    });

    runtime
        .block_on(db.cancel_pending_transaction_outputs(pending_txs[1].tx_id))
        .unwrap();

    let mut cancelled_incoming = MicroTari(0);
    let mut cancelled_outgoing = MicroTari(0);

    cancelled_outgoing += pending_txs[1]
        .outputs_to_be_spent
        .iter()
        .fold(MicroTari::from(0), |acc, x| acc + x.unblinded_output.value);
    cancelled_incoming += pending_txs[1]
        .outputs_to_be_received
        .iter()
        .fold(MicroTari::from(0), |acc, x| acc + x.unblinded_output.value);

    available_balance += cancelled_outgoing;
    pending_incoming_balance -= cancelled_incoming;
    pending_outgoing_balance -= cancelled_outgoing;

    let balance = runtime.block_on(db.get_balance(None)).unwrap();
    assert_eq!(balance, Balance {
        available_balance,
        time_locked_balance: None,
        pending_incoming_balance,
        pending_outgoing_balance
    });

    let remaining_p_tx = runtime.block_on(db.fetch_all_pending_transaction_outputs()).unwrap();

    runtime
        .block_on(db.timeout_pending_transaction_outputs(Duration::from_millis(120_000_000_000)))
        .unwrap();

    assert_eq!(
        runtime
            .block_on(db.fetch_all_pending_transaction_outputs())
            .unwrap()
            .len(),
        remaining_p_tx.len()
    );

    runtime
        .block_on(db.timeout_pending_transaction_outputs(Duration::from_millis(6_000_000)))
        .unwrap();

    assert_eq!(
        runtime
            .block_on(db.fetch_all_pending_transaction_outputs())
            .unwrap()
            .len(),
        remaining_p_tx.len() - 1
    );

    assert!(!runtime
        .block_on(db.fetch_all_pending_transaction_outputs())
        .unwrap()
        .contains_key(&pending_txs[2].tx_id));

    // Test invalidating an output
    let invalid_outputs = runtime.block_on(db.get_invalid_outputs()).unwrap();
    assert_eq!(invalid_outputs.len(), 0);
    let unspent_outputs = runtime.block_on(db.get_unspent_outputs()).unwrap();
    let _ = runtime
        .block_on(db.invalidate_output(unspent_outputs[0].clone()))
        .unwrap();
    let invalid_outputs = runtime.block_on(db.get_invalid_outputs()).unwrap();

    assert_eq!(invalid_outputs.len(), 1);
    assert_eq!(invalid_outputs[0], unspent_outputs[0]);

    // test revalidating output
    let unspent_outputs = runtime.block_on(db.get_unspent_outputs()).unwrap();
    assert!(
        !unspent_outputs
            .iter()
            .any(|o| o.unblinded_output == invalid_outputs[0].unblinded_output),
        "Should not find output"
    );

    assert!(runtime
        .block_on(db.revalidate_output(factories.commitment.commit(
            &pending_txs[2].outputs_to_be_spent[0].unblinded_output.spending_key,
            &pending_txs[2].outputs_to_be_spent[0].unblinded_output.value.into()
        )))
        .is_err());
    runtime
        .block_on(db.revalidate_output(factories.commitment.commit(
            &invalid_outputs[0].unblinded_output.spending_key,
            &invalid_outputs[0].unblinded_output.value.into(),
        )))
        .unwrap();
    let new_invalid_outputs = runtime.block_on(db.get_invalid_outputs()).unwrap();
    assert_eq!(new_invalid_outputs.len(), 0);
    let unspent_outputs = runtime.block_on(db.get_unspent_outputs()).unwrap();
    assert!(
        unspent_outputs
            .iter()
            .any(|o| o.unblinded_output == invalid_outputs[0].unblinded_output),
        "Should find revalidated output"
    );
    let result = runtime.block_on(db.update_spent_output_to_unspent(unspent_outputs[0].commitment.clone()));
    assert!(result.is_err());

    let spent_outputs = runtime.block_on(db.get_spent_outputs()).unwrap();
    let updated_output = runtime
        .block_on(db.update_spent_output_to_unspent(spent_outputs[0].commitment.clone()))
        .unwrap();

    let unspent_outputs = runtime.block_on(db.get_unspent_outputs()).unwrap();
    assert!(
        unspent_outputs
            .iter()
            .any(|o| o.unblinded_output == updated_output.unblinded_output),
        "Should find updated spent output"
    );
}

#[test]
pub fn test_output_manager_sqlite_db() {
    let (connection, _tempdir) = get_temp_sqlite_database_connection();

    test_db_backend(OutputManagerSqliteDatabase::new(connection, None));
}

#[test]
pub fn test_output_manager_sqlite_db_encrypted() {
    let (connection, _tempdir) = get_temp_sqlite_database_connection();

    let key = GenericArray::from_slice(b"an example very very secret key.");
    let cipher = Aes256Gcm::new(key);

    test_db_backend(OutputManagerSqliteDatabase::new(connection, Some(cipher)));
}

#[test]
pub fn test_key_manager_crud() {
    let mut runtime = Runtime::new().unwrap();
    let (connection, _tempdir) = get_temp_sqlite_database_connection();
    let backend = OutputManagerSqliteDatabase::new(connection, None);
    let db = OutputManagerDatabase::new(backend);

    assert_eq!(runtime.block_on(db.get_key_manager_state()).unwrap(), None);
    assert!(runtime.block_on(db.increment_key_index()).is_err());

    let state1 = KeyManagerState {
        master_key: PrivateKey::random(&mut OsRng),
        branch_seed: "blah".to_string(),
        primary_key_index: 0,
    };

    runtime.block_on(db.set_key_manager_state(state1.clone())).unwrap();

    let read_state1 = runtime.block_on(db.get_key_manager_state()).unwrap().unwrap();
    assert_eq!(state1, read_state1);

    let state2 = KeyManagerState {
        master_key: PrivateKey::random(&mut OsRng),
        branch_seed: "blah2".to_string(),
        primary_key_index: 0,
    };

    runtime.block_on(db.set_key_manager_state(state2.clone())).unwrap();

    let read_state2 = runtime.block_on(db.get_key_manager_state()).unwrap().unwrap();
    assert_eq!(state2, read_state2);

    runtime.block_on(db.increment_key_index()).unwrap();
    runtime.block_on(db.increment_key_index()).unwrap();

    let read_state3 = runtime.block_on(db.get_key_manager_state()).unwrap().unwrap();
    assert_eq!(read_state3.primary_key_index, 2);
}

#[tokio_macros::test]
pub async fn test_short_term_encumberance() {
    let factories = CryptoFactories::default();
    let (connection, _tempdir) = get_temp_sqlite_database_connection();
    let backend = OutputManagerSqliteDatabase::new(connection, None);
    let db = OutputManagerDatabase::new(backend);

    // Add a pending tx
    let mut available_balance = MicroTari(0);
    let mut pending_tx = PendingTransactionOutputs {
        tx_id: OsRng.next_u64(),
        outputs_to_be_spent: vec![],
        outputs_to_be_received: vec![],
        timestamp: Utc::now().naive_utc() - ChronoDuration::from_std(Duration::from_millis(120_000_000)).unwrap(),
        coinbase_block_height: None,
    };
    for i in 1..4 {
        let (_ti, uo) = make_input(&mut OsRng, MicroTari::from(1000 * i), &factories.commitment);
        available_balance += uo.value;
        let uo = DbUnblindedOutput::from_unblinded_output(uo, &factories).unwrap();
        db.add_unspent_output(uo.clone()).await.unwrap();
        pending_tx.outputs_to_be_spent.push(uo);
    }

    let (_ti, uo) = make_input(&mut OsRng, MicroTari::from(50), &factories.commitment);
    let uo = DbUnblindedOutput::from_unblinded_output(uo, &factories).unwrap();
    pending_tx.outputs_to_be_received.push(uo);

    db.encumber_outputs(pending_tx.tx_id, pending_tx.outputs_to_be_spent.clone(), vec![
        pending_tx.outputs_to_be_received[0].clone(),
    ])
    .await
    .unwrap();

    let balance = db.get_balance(None).await.unwrap();
    assert_eq!(balance.available_balance, MicroTari(0));

    db.clear_short_term_encumberances().await.unwrap();

    let balance = db.get_balance(None).await.unwrap();
    assert_eq!(available_balance, balance.available_balance);

    pending_tx.outputs_to_be_received.clear();
    let (_ti, uo) = make_input(&mut OsRng, MicroTari::from(50), &factories.commitment);
    let uo = DbUnblindedOutput::from_unblinded_output(uo, &factories).unwrap();
    pending_tx.outputs_to_be_received.push(uo);

    db.encumber_outputs(pending_tx.tx_id, pending_tx.outputs_to_be_spent.clone(), vec![
        pending_tx.outputs_to_be_received[0].clone(),
    ])
    .await
    .unwrap();

    db.confirm_encumbered_outputs(pending_tx.tx_id).await.unwrap();
    db.clear_short_term_encumberances().await.unwrap();

    let balance = db.get_balance(None).await.unwrap();
    assert_eq!(balance.available_balance, MicroTari(0));

    pending_tx.outputs_to_be_received.clear();
    let (_ti, uo) = make_input(&mut OsRng, MicroTari::from(50), &factories.commitment);
    let uo = DbUnblindedOutput::from_unblinded_output(uo, &factories).unwrap();
    pending_tx.outputs_to_be_received.push(uo);

    db.cancel_pending_transaction_outputs(pending_tx.tx_id).await.unwrap();

    db.encumber_outputs(pending_tx.tx_id, pending_tx.outputs_to_be_spent.clone(), vec![
        pending_tx.outputs_to_be_received[0].clone(),
    ])
    .await
    .unwrap();

    db.confirm_pending_transaction_outputs(pending_tx.tx_id).await.unwrap();

    let balance = db.get_balance(None).await.unwrap();
    assert_eq!(
        balance.available_balance,
        pending_tx.outputs_to_be_received[0].unblinded_output.value
    );
}

#[tokio_macros::test]
pub async fn test_no_duplicate_outputs() {
    let factories = CryptoFactories::default();
    let (connection, _tempdir) = get_temp_sqlite_database_connection();
    let backend = OutputManagerSqliteDatabase::new(connection, None);
    let db = OutputManagerDatabase::new(backend);

    // create an output
    let (_ti, uo) = make_input(&mut OsRng, MicroTari::from(1000), &factories.commitment);
    let uo = DbUnblindedOutput::from_unblinded_output(uo, &factories).unwrap();

    // add it to the database
    let result = db.add_unspent_output(uo.clone()).await;
    assert!(result.is_ok());
    let outputs = db.get_unspent_outputs().await.unwrap();
    assert_eq!(outputs.len(), 1);

    // adding it again should be an error
    let err = db.add_unspent_output(uo.clone()).await.unwrap_err();
    assert!(matches!(err, OutputManagerStorageError::DuplicateOutput));
    let outputs = db.get_unspent_outputs().await.unwrap();
    assert_eq!(outputs.len(), 1);

    // add a pending transaction with the same duplicate output
    let pending_tx = PendingTransactionOutputs {
        tx_id: OsRng.next_u64(),
        outputs_to_be_spent: vec![],
        outputs_to_be_received: vec![uo],
        timestamp: Utc::now().naive_utc() - ChronoDuration::from_std(Duration::from_millis(120_000_000)).unwrap(),
        coinbase_block_height: None,
    };

    match db.add_pending_transaction_outputs(pending_tx.clone()).await {
        Ok(()) => {
            // memory db storage allows the pending tx but trying to confirm the transaction should be an error
            let err = db
                .confirm_pending_transaction_outputs(pending_tx.tx_id)
                .await
                .unwrap_err();
            assert!(matches!(err, OutputManagerStorageError::DuplicateOutput));
        },
        Err(e) => {
            // sqlite db storage should not even allow the pending tx, since it adds a duplicate in the outputs table
            if let OutputManagerStorageError::DieselError(e) = e {
                if let DatabaseError(db_err, _) = e {
                    assert!(matches!(db_err, DatabaseErrorKind::UniqueViolation));
                } else {
                    panic!("Unexpected database error type: {}", e);
                }
            } else {
                panic!("Unexpected output manager storage error type: {}", e);
            }
        },
    }

    // we should still only have 1 unspent output
    let outputs = db.get_unspent_outputs().await.unwrap();
    assert_eq!(outputs.len(), 1);
}<|MERGE_RESOLUTION|>--- conflicted
+++ resolved
@@ -35,15 +35,6 @@
     transaction::OutputFeatures,
     types::{CryptoFactories, PrivateKey},
 };
-<<<<<<< HEAD
-use tari_wallet::output_manager_service::{
-    error::OutputManagerStorageError,
-    service::Balance,
-    storage::{
-        database::{KeyManagerState, OutputManagerBackend, OutputManagerDatabase, PendingTransactionOutputs},
-        models::DbUnblindedOutput,
-        sqlite_db::OutputManagerSqliteDatabase,
-=======
 use tari_crypto::{commitment::HomomorphicCommitmentFactory, keys::SecretKey, script::TariScript};
 use tari_wallet::{
     output_manager_service::{
@@ -51,11 +42,9 @@
         service::Balance,
         storage::{
             database::{KeyManagerState, OutputManagerBackend, OutputManagerDatabase, PendingTransactionOutputs},
-            memory_db::OutputManagerMemoryDatabase,
             models::DbUnblindedOutput,
             sqlite_db::OutputManagerSqliteDatabase,
         },
->>>>>>> 05674a3d
     },
 };
 
