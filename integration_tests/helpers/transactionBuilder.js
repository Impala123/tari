--- conflicted
+++ resolved
@@ -1,12 +1,6 @@
-<<<<<<< HEAD
 var tari_crypto = require("tari_crypto");
 var { blake2bInit, blake2bUpdate, blake2bFinal } = require("blakejs");
 const { toLittleEndian, calculateBeta } = require("../helpers/util");
-=======
-const tari_crypto = require("tari_crypto");
-const { blake2bInit, blake2bUpdate, blake2bFinal } = require("blakejs");
-const { toLittleEndian } = require("../helpers/util");
->>>>>>> f27cc244
 
 class TransactionBuilder {
   constructor() {
@@ -118,7 +112,6 @@
       flags: 0,
       maturity: 0,
     };
-<<<<<<< HEAD
     let key = Math.floor(Math.random() * 500 + 1);
     let privateKey = Buffer.from(toLittleEndian(key, 256)).toString("hex");
     let scriptKey = Math.floor(Math.random() * 500 + 1);
@@ -152,16 +145,6 @@
     let nop_script_hash =
       "2682c826cae74c92c0620c9ab73c7e577a37870b4ce42465a4e63b58ee4d2408";
     let output = {
-=======
-    const key = Math.floor(Math.random() * 500 + 1);
-    const privateKey = Buffer.from(toLittleEndian(key, 256)).toString("hex");
-    const rangeproofFactory = tari_crypto.RangeProofFactory.new();
-    const rangeproof = rangeproofFactory.create_proof(
-      privateKey,
-      BigInt(amount)
-    ).proof;
-    const output = {
->>>>>>> f27cc244
       amount: amount,
       privateKey: privateKey,
       scriptPrivateKey: scriptPrivateKey,
@@ -260,7 +243,6 @@
   }
 
   generateCoinbase(value, privateKey, fee, lockHeight) {
-<<<<<<< HEAD
     let coinbase = tari_crypto.commit(privateKey, BigInt(value + fee));
     let nopScriptHash =
       "2682c826cae74c92c0620c9ab73c7e577a37870b4ce42465a4e63b58ee4d2408";
@@ -287,16 +269,7 @@
       BigInt(value + fee)
     ).proof;
 
-    let excess = tari_crypto.commit(privateKey, BigInt(0));
-=======
-    const coinbase = tari_crypto.commit(privateKey, BigInt(value + fee));
-    const rangeproofFactory = tari_crypto.RangeProofFactory.new();
-    const rangeproof = rangeproofFactory.create_proof(
-      privateKey,
-      BigInt(value + fee)
-    ).proof;
     const excess = tari_crypto.commit(privateKey, BigInt(0));
->>>>>>> f27cc244
     this.kv.new_key("nonce");
     const public_nonce = this.kv.public_key("nonce");
     const challenge = this.buildChallenge(public_nonce, 0, lockHeight);
@@ -306,14 +279,10 @@
       private_nonce,
       challenge
     );
-<<<<<<< HEAD
-
-=======
     const outputFeatures = {
       flags: 1,
       maturity: lockHeight,
     };
->>>>>>> f27cc244
     return {
       outputs: [
         {
