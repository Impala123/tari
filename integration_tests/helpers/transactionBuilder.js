--- conflicted
+++ resolved
@@ -125,17 +125,11 @@
     let scriptOffsetPublicKey = tari_crypto.pubkey_from_secret(
       scriptOffsetPrivateKey.toString("hex")
     );
-<<<<<<< HEAD
-    let nopScriptBytes = Buffer.from([0x73]);
-
-    let beta = calculateBeta(
-      nopScriptBytes,
-=======
+
     let nop_script_bytes = Buffer.from([0x73]);
 
     let beta = calculateBeta(
       nop_script_bytes,
->>>>>>> 7e99ea59
       outputFeatures,
       scriptOffsetPublicKey
     );
