--- conflicted
+++ resolved
@@ -3812,14 +3812,18 @@
 );
 
 Then(
-<<<<<<< HEAD
-  "I start UTXO validation on ffi wallet {word}",
-  async function (wallet_name) {
-    const wallet = this.getWallet(wallet_name);
-    await wallet.startUtxoValidation();
-    while (!wallet.getUtxoValidationStatus().utxo_validation_complete) {
-      await sleep(1000);
-    }
+  "I get a valid submitblock response from stratum transcoder {word}",
+  { timeout: 20 * 1000 },
+  async function (transcoder) {
+    const proxy = this.getProxy(transcoder);
+    const transcoderClient = proxy.getClient();
+    let resp = await transcoderClient.getLastResponse();
+    console.log(resp);
+    expect(resp["result"]).to.be.an("object");
+    expect(resp["result"]["status"]).to.be.not.undefined;
+    expect(resp["result"]["untrusted"]).to.be.not.undefined;
+    expect(resp["result"]["status"]).to.be.equal("OK");
+    expect(resp["result"]["untrusted"]).to.be.equal(false);
   }
 );
 
@@ -3890,20 +3894,4 @@
   }
 );
 
-//endregion
-=======
-  "I get a valid submitblock response from stratum transcoder {word}",
-  { timeout: 20 * 1000 },
-  async function (transcoder) {
-    const proxy = this.getProxy(transcoder);
-    const transcoderClient = proxy.getClient();
-    let resp = await transcoderClient.getLastResponse();
-    console.log(resp);
-    expect(resp["result"]).to.be.an("object");
-    expect(resp["result"]["status"]).to.be.not.undefined;
-    expect(resp["result"]["untrusted"]).to.be.not.undefined;
-    expect(resp["result"]["status"]).to.be.equal("OK");
-    expect(resp["result"]["untrusted"]).to.be.equal(false);
-  }
-);
->>>>>>> 029dbfc0
+//endregion