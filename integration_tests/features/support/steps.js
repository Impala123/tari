// features/support/steps.js
const assert = require('assert');
const { Given, When, Then } = require("cucumber");
const MergeMiningProxyProcess = require('../../helpers/mergeMiningProxyProcess');
const MiningNodeProcess = require('../../helpers/miningNodeProcess');
const WalletProcess = require('../../helpers/walletProcess');
const expect = require('chai').expect;
const { waitFor, getTransactionOutputHash, sleep, consoleLogTransactionDetails, consoleLogBalance,
    consoleLogCoinbaseDetails } = require('../../helpers/util');
const TransactionBuilder = require('../../helpers/transactionBuilder');
let lastResult;


Given(/I have a seed node (.*)/, { timeout: 20 * 1000 }, async function (name) {
    return await this.createSeedNode(name);
    // Write code here that turns the phrase above into concrete actions
});

Given('I have {int} seed nodes', { timeout: 20 * 1000 }, async function (n) {
    let promises = []
    for (let i = 0; i < n; i++) {
        promises.push(this.createSeedNode(`SeedNode${i}`));
    }
    await Promise.all(promises);
});

Given(/I have a base node (.*) connected to all seed nodes/, { timeout: 20 * 1000 }, async function (name) {
    const miner = this.createNode(name);
    miner.setPeerSeeds([this.seedAddresses()]);
    await miner.startNew();
    this.addNode(name, miner);
});

Given(/I have a base node (.*) connected to seed (.*)/, { timeout: 20 * 1000 }, async function (name, seedNode) {
    const miner = this.createNode(name);
    console.log(this.seeds[seedNode].peerAddress());
    miner.setPeerSeeds([this.seeds[seedNode].peerAddress()]);
    await miner.startNew();
    this.addNode(name, miner);
});

Given(/I have a base node (.*) connected to node (.*)/, { timeout: 20 * 1000 }, async function (name, node) {
    const miner = this.createNode(name);
    miner.setPeerSeeds([this.nodes[node].peerAddress()]);
    await miner.startNew();
    this.addNode(name, miner);
    await sleep(1000);
});


Given(/I have a pruned node (.*) connected to node (.*) with pruning horizon set to (.*)/, {timeout: 20*1000}, async function (name, node, horizon) {
    const miner = this.createNode(name, { horizon});
    miner.setPeerSeeds([this.nodes[node].peerAddress()]);
    await miner.startNew();
    this.addNode(name, miner);
    await sleep(1000);
});

Given(/I have a lagging delayed node (.*) connected to node (.*) with blocks_behind_before_considered_lagging (\d+)/, { timeout: 20 * 1000 }, async function (name, node, delay) {
    const miner = this.createNode(name, { blocks_behind_before_considered_lagging: delay });
    miner.setPeerSeeds([this.nodes[node].peerAddress()]);
    await miner.startNew();
    this.addNode(name, miner);
    await sleep(1000);
});

Given(/I have a base node (.*) unconnected/, { timeout: 20 * 1000 }, async function (name) {
    const node = this.createNode(name);
    await node.startNew();
    this.addNode(name, node);
});

Given('I have {int} base nodes connected to all seed nodes', { timeout: 190 * 1000 }, async function (n) {
    let promises = [];
    for (let i = 0; i < n; i++) {
        const miner = this.createNode(`BaseNode${i}`);
        miner.setPeerSeeds([this.seedAddresses()]);
        promises.push(miner.startNew().then(() => this.addNode(`BaseNode${i}`, miner)));
    }
    await Promise.all(promises);
});

Given(/I have stress-test wallet (.*) connected to the seed node (.*) with broadcast monitoring timeout (.*)/, { timeout: 20 * 1000 }, async function (walletName, seedName, timeout) {
    let wallet = new WalletProcess(walletName, { broadcastMonitoringTimeout: timeout }, this.logFilePathWallet);
    wallet.setPeerSeeds([this.seeds[seedName].peerAddress()]);
    await wallet.startNew();
    this.addWallet(walletName, wallet);
});

Given(/I have stress-test wallet (.*) connected to all the seed nodes with broadcast monitoring timeout (.*)/, { timeout: 20 * 1000 }, async function (name, timeout) {
    let wallet = new WalletProcess(name, { broadcastMonitoringTimeout: timeout }, this.logFilePathWallet);
    wallet.setPeerSeeds([this.seedAddresses()]);
    await wallet.startNew();
    this.addWallet(name, wallet);
});

Given(/I have wallet (.*) connected to seed node (.*)/, { timeout: 20 * 1000 }, async function (walletName, seedName) {
    let wallet = new WalletProcess(walletName, {}, this.logFilePathWallet);
    wallet.setPeerSeeds([this.seeds[seedName].peerAddress()]);
    await wallet.startNew();
    this.addWallet(walletName, wallet);
});
Given(/I have wallet (.*) connected to base node (.*)/, {timeout: 20*1000}, async function (walletName, nodeName) {
    let wallet = new WalletProcess(walletName);
    wallet.setPeerSeeds([this.nodes[nodeName].peerAddress()]);
    await wallet.startNew();
    this.addWallet(walletName, wallet);
});

Given(/I have wallet (.*) connected to all seed nodes/, { timeout: 20 * 1000 }, async function (name) {
    let wallet = new WalletProcess(name, {}, this.logFilePathWallet);
    wallet.setPeerSeeds([this.seedAddresses()]);
    await wallet.startNew();
    this.addWallet(name, wallet);
});

Given(/I have non-default wallet (.*) connected to all seed nodes using (.*)/, { timeout: 20 * 1000 }, async function (name, mechanism) {
    // mechanism: DirectOnly, StoreAndForwardOnly, DirectAndStoreAndForward
    let wallet = new WalletProcess(name, { routingMechanism: mechanism }, this.logFilePathWallet);
    console.log(wallet.name, wallet.options);
    wallet.setPeerSeeds([this.seedAddresses()]);
    await wallet.startNew();
    this.addWallet(name, wallet);
});

Given(/I have (.*) non-default wallets connected to all seed nodes using (.*)/, { timeout: 190 * 1000 }, async function (n, mechanism) {
    // mechanism: DirectOnly, StoreAndForwardOnly, DirectAndStoreAndForward
    let promises = [];
    for (let i = 0; i < n; i++) {
        if (i < 10) {
            const wallet = new WalletProcess("Wallet_0" + String(i), { routingMechanism: mechanism }, this.logFilePathWallet);
            console.log(wallet.name, wallet.options);
            wallet.setPeerSeeds([this.seedAddresses()]);
            promises.push(wallet.startNew().then(() => this.addWallet("Wallet_0" + String(i), wallet)));
        } else {
            const wallet = new WalletProcess("Wallet_0" + String(i), { routingMechanism: mechanism }, this.logFilePathWallet);
            console.log(wallet.name, wallet.options);
            wallet.setPeerSeeds([this.seedAddresses()]);
            promises.push(wallet.startNew().then(() => this.addWallet("Wallet_" + String(i), wallet)));
        }
    }
    await Promise.all(promises);
});

Given(/I have a merge mining proxy (.*) connected to (.*) and (.*) with default config/,{timeout: 20*1000}, async function (mmProxy, node, wallet) {
    let baseNode = this.getNode(node);
    let walletNode = this.getWallet(wallet);
    const proxy = new MergeMiningProxyProcess(mmProxy, baseNode.getGrpcAddress(), walletNode.getGrpcAddress(), this.logFilePathProxy, true);
    await proxy.startNew();
    this.addProxy(mmProxy, proxy);
});

Given(/I have a merge mining proxy (.*) connected to (.*) and (.*) with origin submission disabled/,{timeout: 20*1000}, async function (mmProxy, node, wallet) {
    let baseNode = this.getNode(node);
    let walletNode = this.getWallet(wallet);
    const proxy = new MergeMiningProxyProcess(mmProxy, baseNode.getGrpcAddress(), walletNode.getGrpcAddress(), this.logFilePathProxy, false);
    await proxy.startNew();
    this.addProxy(mmProxy, proxy);
});

Given(/I have a merge mining proxy (.*) connected to (.*) and (.*) with origin submission enabled/,{timeout: 20*1000}, async function (mmProxy, node, wallet) {
    let baseNode = this.getNode(node);
    let walletNode = this.getWallet(wallet);
    const proxy = new MergeMiningProxyProcess(mmProxy, baseNode.getGrpcAddress(), walletNode.getGrpcAddress(), this.logFilePathProxy, true);
    await proxy.startNew();
    this.addProxy(mmProxy, proxy);
});

Given(/I have mining node (.*) connected to base node (.*) and wallet (.*)/, function (miner,node,wallet) {
    let baseNode = this.getNode(node);
    let walletNode = this.getWallet(wallet);
    const miningNode = new MiningNodeProcess(miner, baseNode.getGrpcAddress(), walletNode.getGrpcAddress());
    this.addMiningNode(miner, miningNode);
});

When(/I ask for a block height from proxy (.*)/, async function (mmProxy) {
    lastResult = 'NaN';
    let proxy = this.getProxy(mmProxy)
    let proxyClient = proxy.createClient();
    let height = await proxyClient.getHeight();
    lastResult = height;
});

Then('Proxy response height is valid', function () {
     assert(Number.isInteger(lastResult),true);
});

When(/I ask for a block template from proxy (.*)/, async function (mmProxy) {
    lastResult = {};
    let proxy = this.getProxy(mmProxy)
    let proxyClient = proxy.createClient();
    let template = await proxyClient.getBlockTemplate();
    lastResult = template;
});

Then('Proxy response block template is valid', function () {
     assert(typeof lastResult === 'object' && lastResult !== null,true);
     assert(typeof(lastResult['_aux']) !== 'undefined',true);
     assert(lastResult['status'],'OK');
});

When(/I submit a block through proxy (.*)/, async function (mmProxy) {
    let blockTemplateBlob = lastResult['blocktemplate_blob'];
    let proxy = this.getProxy(mmProxy)
    let proxyClient = proxy.createClient();
    let result = await proxyClient.submitBlock(blockTemplateBlob);
    lastResult = result;
});

Then('Proxy response block submission is valid with submitting to origin', function () {
     assert(typeof lastResult['result'] === 'object' && lastResult['result']  !== null, true);
     assert(typeof(lastResult['result']['_aux']) !== 'undefined', true);
     assert(lastResult['result']['status'],'OK');
});

Then('Proxy response block submission is valid without submitting to origin', function () {
     assert(lastResult['result']  !== null,true);
     assert(lastResult['status'],'OK');
});

<<<<<<< HEAD
 When(/I ask for the last block header from proxy (.*)/, async function (mmProxy) {
      let proxy = this.getProxy(mmProxy)
      let proxyClient = proxy.createClient();
      let result = await proxyClient.getLastBlockHeader();
      lastResult = result;
 });

Then('Proxy response for last block header is valid', function () {
     assert(typeof lastResult === 'object' && lastResult !== null,true);
     assert(typeof(lastResult["result"]['_aux']) !== 'undefined',true);
     assert(lastResult["result"]['status'],'OK');
     lastResult = lastResult["result"]['block_header']["hash"]
});

When(/I ask for a block header by hash using last block header from proxy (.*)/, async function (mmProxy) {
      let proxy = this.getProxy(mmProxy)
      let proxyClient = proxy.createClient();
      let result = await proxyClient.getBlockHeaderByHash(lastResult);
      lastResult = result;
});

Then('Proxy response for block header by hash is valid', function () {
     assert(typeof lastResult === 'object' && lastResult !== null,true);
     assert(lastResult["result"]['status'],'OK');
});

When(/I start (.*)/, {timeout: 20*1000}, async function (name) {
=======
When(/I start (.*)/, { timeout: 20 * 1000 }, async function (name) {
>>>>>>> 8e4a9f69
    await this.startNode(name);
});

When(/I stop (.*)/, async function (name) {
    await this.stopNode(name)
});

Then(/node (.*) is at height (\d+)/, { timeout: 120 * 1000 }, async function (name, height) {
    let client = this.getClient(name);
    await waitFor(async () => client.getTipHeight(), height, 115 * 1000);
    expect(await client.getTipHeight()).to.equal(height);
});

Then('all nodes are at height {int}', { timeout: 1200 * 1000 }, async function (height) {
    await this.forEachClientAsync(async (client, name) => {
        await waitFor(async () => client.getTipHeight(), height, 115 * 1000);
        const currTip = await client.getTipHeight();
        console.log(`Node ${name} is at tip: ${currTip} (should be ${height})`);
        expect(currTip).to.equal(height);
    })
});

Then('all nodes are at current tip height', { timeout: 1200 * 1000 }, async function () {
    let height = parseInt(this.tipHeight);
    console.log("Wait for all nodes to reach height of", height);
    await this.forEachClientAsync(async (client, name) => {
        await waitFor(async () => client.getTipHeight(), height, 1200 * 1000);
        const currTip = await client.getTipHeight();
        console.log(`Node ${name} is at tip: ${currTip} (should be`, height, `)`);
        expect(currTip).to.equal(height);
    })
});

Then(/meddling with block template data from node (.*) for wallet (.*) is not allowed/, async function (baseNodeName, walletName) {
    let baseNodeClient = this.getClient(baseNodeName);
    let walletClient = this.getWallet(walletName).getClient()

    // No meddling with data
    // - Current tip
    let currHeight = await baseNodeClient.getTipHeight();
    // - New block
    let newBlock = await baseNodeClient.mineBlockBeforeSubmit(walletClient, 0);
    //    console.log("\nNew block:\n");
    //    console.dir(newBlock, { depth: null });
    // - Submit block to base node
    let response = await baseNodeClient.submitMinedBlock(newBlock);
    // - Verify new height
    expect(await baseNodeClient.getTipHeight()).to.equal((currHeight + 1));

    // Meddle with data - kernel_mmr_size
    // - New block
    newBlock = await baseNodeClient.mineBlockBeforeSubmit(walletClient, 0);
    // - Change kernel_mmr_size
    newBlock.block.header.kernel_mmr_size = parseInt(newBlock.block.header.kernel_mmr_size) + 1;
    // - Try to submit illegal block to base node
    try {
        response = await baseNodeClient.submitMinedBlock(newBlock);
        expect('Meddling with MMR size for Kernel not detected!').to.equal("")
    } catch (err) {
        console.log("\nMeddle with kernel_mmr_size - error details (as expected):\n", err.details);
        expect(err.details.includes('Block validation error: MMR size for Kernel does not match.')).to.equal(true);
    }

    // Meddle with data - output_mmr_size
    // - New block
    newBlock = await baseNodeClient.mineBlockBeforeSubmit(walletClient, 0);
    // - Change output_mmr_size
    newBlock.block.header.output_mmr_size = parseInt(newBlock.block.header.output_mmr_size) + 1;
    // - Try to submit illegal block to base node
    try {
        response = await baseNodeClient.submitMinedBlock(newBlock);
        expect('Meddling with MMR size for UTXO not detected!').to.equal("")
    } catch (err) {
        console.log("Meddle with output_mmr_size - error details (as expected):\n", err.details);
        expect(err.details.includes('Block validation error: MMR size for UTXO does not match.')).to.equal(true);
    }
});


When(/I create a transaction (.*) spending (.*) to (.*)/, function (txnName, inputs, output) {

    let txInputs = inputs.split(",").map(input => this.outputs[input]);
    let txn = new TransactionBuilder();
    txInputs.forEach(txIn => txn.addInput(txIn));
    let txOutput = txn.addOutput(txn.getSpendableAmount());
    this.addOutput(output, txOutput);
    this.transactions[txnName] = txn.build();
});

When(/I create a custom fee transaction (.*) spending (.*) to (.*) with fee (\d+)/, function (txnName, inputs, output, fee) {

    let txInputs = inputs.split(",").map(input => this.outputs[input]);
    let txn = new TransactionBuilder();
    txn.changeFee(fee);
    txInputs.forEach(txIn => txn.addInput(txIn));
    let txOutput = txn.addOutput(txn.getSpendableAmount());
    this.addOutput(output, txOutput);
    this.transactions[txnName] = txn.build();
});

When(/I submit transaction (.*) to (.*)/, async function (txn, node) {
    this.lastResult = await this.getClient(node).submitTransaction(this.transactions[txn]);
    expect(this.lastResult.result).to.equal('ACCEPTED');
});

When(/I submit locked transaction (.*) to (.*)/, async function (txn, node) {
    this.lastResult = await this.getClient(node).submitTransaction(this.transactions[txn]);
    expect(this.lastResult.result).to.equal('REJECTED');
});

When(/I spend outputs (.*) via (.*)/, async function (inputs, node) {
    let txInputs = inputs.split(",").map(input => this.outputs[input]);
    console.log(txInputs);
    let txn = new TransactionBuilder();
    txInputs.forEach(txIn => txn.addInput(txIn));
    console.log(txn.getSpendableAmount());
    let output = txn.addOutput(txn.getSpendableAmount());
    console.log(output);
    this.lastResult = await this.getClient(node).submitTransaction(txn.build());
    expect(this.lastResult.result).to.equal('ACCEPTED');
});



Then(/(.*) has (.*) in (.*) state/, async  function (node ,txn, pool) {
    let client = this.getClient(node);
    let sig = this.transactions[txn].body.kernels[0].excess_sig;
    await waitFor(async() => client.transactionStateResult(sig), pool, 1200*1000);
    this.lastResult = await this.getClient(node).transactionState(this.transactions[txn].body.kernels[0].excess_sig);
    console.log(`Node ${node} response is: ${this.lastResult.result}`);
    expect(this.lastResult.result).to.equal(pool);
});

Then(/(.*) is in the (.*) of all nodes/, {timeout: 1200*1000}, async  function (txn, pool) {
    let sig = this.transactions[txn].body.kernels[0].excess_sig;
    await this.forEachClientAsync(async (client, name) => {
        await waitFor(async() => client.transactionStateResult(sig), pool, 1200*1000);
        this.lastResult = await client.transactionState(sig);
        console.log(`Node ${name} response is: ${this.lastResult.result}`);
         expect(this.lastResult.result).to.equal(pool);
    })
});

Then(/(.*) is in the mempool/, function (txn) {
    expect(this.lastResult.result).to.equal('ACCEPTED');
});

Then(/(.*) should not be in the mempool/, function (txn) {
    expect(this.lastResult.result).to.equal('REJECTED');
});

When(/I save the tip on (.*) as (.*)/, async function (node, name) {
    let client = this.getClient(node);
    let header = await client.getTipHeader();
    this.headers[name] = header;
});

Then(/node (.*) is at tip (.*)/, async function (node, name) {
    let client = this.getClient(node);
    let header = await client.getTipHeader();
    // console.log("headers:", this.headers);
    expect(this.headers[name].hash).to.equal(header.hash);
});

When(/I mine a block on (.*) with coinbase (.*)/, { timeout: 600 * 1000 }, async function (name, coinbaseName) {
    await this.mineBlock(name, 0, candidate => {
        this.addOutput(coinbaseName, candidate.originalTemplate.coinbase);
        return candidate;
    });
});

When(/I mine (\d+) custom weight blocks on (.*) with weight (\d+)/, { timeout: 600 * 1000 }, async function (numBlocks, name, weight) {
    for (let i = 0; i < numBlocks; i++) {
        await this.mineBlock(name, 17);
    }
});

When(/Mining node (.*) mines (\d+) blocks on (.*)/, {timeout: 600*1000}, async function (miner, numBlocks, node) {
    let miningNode = this.getMiningNode(miner);
    await miningNode.init(numBlocks,1,100000);
    await miningNode.startNew();
});

When(/I update the parent of block (.*) to be an orphan/, async function (block) {
    //TODO
});

When(/I mine (\d+) blocks on (.*)/, { timeout: 600 * 1000 }, async function (numBlocks, name) {
    for (let i = 0; i < numBlocks; i++) {
        await this.mineBlock(name, 0);
    }
    this.tipHeight += parseInt(numBlocks);
});

When(/I mine (\d+) blocks using wallet (.*) on (.*)/, { timeout: 600 * 1000 }, async function (numBlocks, walletName, nodeName) {
    let nodeClient = this.getClient(nodeName);
    let walletClient = this.getWallet(walletName).getClient()
    for (let i = 0; i < numBlocks; i++) {
        await nodeClient.mineBlock(walletClient);
    }
});

When(/I merge mine (.*) blocks via (.*)/, { timeout: 600 * 1000 }, async function (numBlocks, mmProxy) {
    for (let i = 0; i < numBlocks; i++) {
        await this.mergeMineBlock(mmProxy, 0);
    }
    this.tipHeight += parseInt(numBlocks);
});


When(/I mine but do not submit a block (.*) on (.*)/, async function (blockName, nodeName) {
    await this.mineBlock(nodeName, block => {
        this.saveBlock(blockName, block);
        return false;
    }, 0);
});

When(/I submit block (.*) to (.*)/, function (blockName, nodeName) {
    this.submitBlock(blockName, nodeName);
});


When(/I mine a block on (.*) based on height (\d+)/, async function (node, atHeight) {
    let client = this.getClient(node);
    let template = client.getPreviousBlockTemplate(atHeight);
    let candidate = await client.getMinedCandidateBlock(0, template);

    await client.submitBlock(candidate.template, block => {
        return block;
    }, error => {
        // Expect an error
        console.log(error);
        return false;
    })
});

When(/I mine a block on (.*) at height (\d+) with an invalid MMR/, async function (node, atHeight) {
    let client = this.getClient(node);
    let template = client.getPreviousBlockTemplate(atHeight);
    let candidate = await client.getMinedCandidateBlock(0, template);

    await client.submitBlock(candidate.template, block => {
        // console.log("Candidate:", block);
        block.block.header.output_mr[0] = 1;
        // block.block.header.height = atHeight + 1;
        // block.block.header.prev_hash = candidate.header.hash;
        return block;
    }).catch(err => {
        console.log("Received expected error. This is fine actually:", err);
    })
});

Then(/the UTXO (.*) has been mined according to (.*)/, async function (outputName, nodeName) {
    let client = this.getClient(nodeName);
    let hash = getTransactionOutputHash(this.outputs[outputName].output);
    let lastResult = await client.fetchMatchingUtxos([hash]);
    expect(lastResult[0].output.commitment.toString('hex')).to.equal(this.outputs[outputName].output.commitment.toString('hex'));
});


Then('I receive an error containing {string}', function (string) {
    // TODO
});

Then(/(.*) should have (\d+) peers/, async function (nodeName, peerCount) {
    await sleep(500);
    let client = this.getClient(nodeName);
    let peers = await client.getPeers();
    // we add a non existing node when the node starts before adding any actual peers. So the count should always be 1 higher
    expect(peers.length).to.equal(peerCount + 1)
})

When('I print the world', function () {
    console.log(this);
});

When(/I wait for wallet (.*) to have at least (.*) tari/, { timeout: 250 * 1000 }, async function (wallet, amount) {
    let walletClient = this.getWallet(wallet).getClient();
    console.log("\n");
    console.log("Waiting for " + wallet + " balance to be at least " + amount + " uT");
    let balance = await walletClient.getBalance();
    consoleLogBalance(balance);
    if (parseInt(balance["available_balance"]) < parseInt(amount)) {
        await waitFor(async () => walletClient.isBalanceAtLeast(amount), true, 240 * 1000, 5 * 1000, 5);
        if (!walletClient.isBalanceAtLeast(amount)) {
            console.log("Balance not adequate!");
        }
        consoleLogBalance(await walletClient.getBalance());
    }
});

async function send_tari(sourceWallet, destWallet, tariAmount, feePerGram) {
    let sourceWalletClient = sourceWallet.getClient();
    let destInfo = await destWallet.getClient().identify();
    console.log(sourceWallet.name + " sending " + tariAmount + "uT to " + destWallet.name + " `" + destInfo["public_key"] + "`");
    let success = false;
    let retries = 1;
    let retries_limit = 25;
    let lastResult;
    while (!success && retries <= retries_limit) {
        lastResult = await sourceWalletClient.transfer({
            "recipients": [{
                "address": destInfo["public_key"],
                "amount": tariAmount,
                "fee_per_gram": feePerGram,
                "message": "msg"
            }]
        });
        success = lastResult.results[0]["is_success"]
        if (!success) {
            let wait_seconds = 5;
            console.log("  " + lastResult.results[0]["failure_message"] + ", trying again after " + wait_seconds +
                "s (" + retries + " of " + retries_limit + ")");
            await sleep(wait_seconds * 1000);
            retries++;
        }
    }
    return lastResult;
}

When(/I send (.*) uT from wallet (.*) to wallet (.*) at fee (.*)/, { timeout: 25 * 5 * 1000 }, async function (tariAmount, source, dest, feePerGram) {
    let sourceInfo = await this.getWallet(source).getClient().identify();
    let destInfo = await this.getWallet(dest).getClient().identify();
    this.lastResult = await send_tari(this.getWallet(source), this.getWallet(dest), tariAmount, feePerGram);
    expect(this.lastResult.results[0]["is_success"]).to.equal(true);
    this.addTransaction(sourceInfo["public_key"], this.lastResult.results[0]["transaction_id"]);
    this.addTransaction(destInfo["public_key"], this.lastResult.results[0]["transaction_id"]);
    console.log("  Transaction '" + this.lastResult.results[0]["transaction_id"] + "' is_success(" +
        this.lastResult.results[0]["is_success"] + ")");
});

When(/I multi-send (.*) transactions of (.*) uT from wallet (.*) to wallet (.*) at fee (.*)/, { timeout: 25 * 5 * 1000 }, async function (number, tariAmount, source, dest, fee) {
    console.log("\n");
    let sourceInfo = await this.getWallet(source).getClient().identify();
    let destInfo = await this.getWallet(dest).getClient().identify();
    for (let i = 0; i < number; i++) {
        this.lastResult = await send_tari(this.getWallet(source), this.getWallet(dest), tariAmount, fee);
        expect(this.lastResult.results[0]["is_success"]).to.equal(true);
        this.addTransaction(sourceInfo["public_key"], this.lastResult.results[0]["transaction_id"]);
        this.addTransaction(destInfo["public_key"], this.lastResult.results[0]["transaction_id"]);
        //console.log("  Transaction '" + this.lastResult.results[0]["transaction_id"] + "' is_success(" +
        //    this.lastResult.results[0]["is_success"] + ")");
    }
});

When(/I multi-send (.*) uT from wallet (.*) to all wallets at fee (.*)/, { timeout: 25 * 5 * 1000 }, async function (tariAmount, source, fee) {
    let sourceWalletClient = this.getWallet(source).getClient();
    let sourceInfo = await sourceWalletClient.identify();

    for (const wallet in this.wallets) {
        if (this.getWallet(source).name === this.getWallet(wallet).name) {
            continue;
        }
        let destInfo = await this.getWallet(wallet).getClient().identify()
        this.lastResult = await send_tari(this.getWallet(source), this.getWallet(wallet), tariAmount, fee);
        expect(this.lastResult.results[0]["is_success"]).to.equal(true);
        this.addTransaction(sourceInfo["public_key"], this.lastResult.results[0]["transaction_id"]);
        this.addTransaction(destInfo["public_key"], this.lastResult.results[0]["transaction_id"]);
        //console.log("  Transaction '" + this.lastResult.results[0]["transaction_id"] + "' is_success(" +
        //    this.lastResult.results[0]["is_success"] + ")");
    }
});

When(/I transfer (.*) uT from (.*) to (.*) and (.*) at fee (.*)/, { timeout: 25 * 5 * 1000 }, async function (tariAmount, source, dest1, dest2, feePerGram) {
    let sourceClient = this.getWallet(source).getClient();
    let destClient1 = this.getWallet(dest1).getClient();
    let destClient2 = this.getWallet(dest2).getClient();

    let sourceInfo = await sourceClient.identify();
    let dest1Info = await destClient1.identify();
    let dest2Info = await destClient2.identify();
    console.log("Starting transfer of", tariAmount, "to", dest1, "and to", dest2);
    let success = false;
    let retries = 1;
    let retries_limit = 25;
    while (!success && retries <= retries_limit) {
        lastResult = await sourceClient.transfer({
            "recipients": [
                {
                    "address": dest1Info["public_key"],
                    "amount": tariAmount,
                    "fee_per_gram": feePerGram,
                    "message": "msg"
                },
                {
                    "address": dest2Info["public_key"],
                    "amount": tariAmount,
                    "fee_per_gram": feePerGram,
                    "message": "msg"
                }
            ]
        });
        success = lastResult.results[0]["is_success"] && lastResult.results[1]["is_success"]
        if (!success) {
            let wait_seconds = 5;
            console.log("  " + lastResult.results[0]["failure_message"] + ", trying again after " + wait_seconds +
                "s (" + retries + " of " + retries_limit + ")");
            await sleep(wait_seconds * 1000);
            retries++;
        }
    }
    if (success) {
        this.addTransaction(sourceInfo["public_key"], lastResult.results[0]["transaction_id"]);
        this.addTransaction(sourceInfo["public_key"], lastResult.results[1]["transaction_id"]);
        this.addTransaction(dest1Info["public_key"], lastResult.results[0]["transaction_id"]);
        this.addTransaction(dest2Info["public_key"], lastResult.results[1]["transaction_id"]);
    }
    expect(success).to.equal(true);
});

When(/I transfer (.*) uT to self from wallet (.*) at fee (.*)/, { timeout: 25 * 5 * 1000 }, async function (tariAmount, source, feePerGram) {
    let sourceInfo = await this.getWallet(source).getClient().identify();
    this.lastResult = await send_tari(this.getWallet(source), this.getWallet(source), tariAmount, feePerGram);
    expect(this.lastResult.results[0]["is_success"]).to.equal(true);
    this.addTransaction(sourceInfo["public_key"], this.lastResult.results[0]["transaction_id"]);
    console.log("  Transaction '" + this.lastResult.results[0]["transaction_id"] + "' is_success(" +
        this.lastResult.results[0]["is_success"] + ")");
});

When(/I transfer (.*) uT from (.*) to ([A-Za-z0-9,]+) at fee (.*)/, async function (amount, source, dests, feePerGram) {
    let wallet = this.getWallet(source);
    let client = wallet.getClient();
    let destWallets = dests.split(',').map(dest => this.getWallet(dest).getClient());

    console.log("Starting Transfer of", amount, "to");
    let recipients = destWallets.map(w => ({
        "address": w.public_key,
        "amount": amount,
        "fee_per_gram": feePerGram,
        "message": "msg"
    }));
    let output = await client.transfer({ recipients });
    console.log("output", output);
    lastResult = output;
});

When(/I wait (.*) seconds/, { timeout: 600 * 1000 }, async function (int) {
    console.log("Waiting for", int, "seconds");
    await sleep(int * 1000);
    console.log("Waiting finished");
});

Then(/Batch transfer of (.*) transactions was a success from (.*) to ([A-Za-z0-9,]+)/, async function (txCount, walletListStr) {
    let clients = walletListStr.split(",").map(s => {
        let wallet = this.getWallet(s);
        return wallet.getClient();
    });

    let resultObj = lastResult.results;
    console.log(resultObj);
    for (let i = 0; i < txCount; i++) {
        let successCount = 0;
        let obj = resultObj[i];
        if (!obj.is_success) {
            console.log(obj.transaction_id, "failed");
            assert(obj.is_success, true);
        } else {
            console.log("Transaction", obj["transaction_id"], "passed from original request succeeded");
            let req = {
                "transaction_ids": [
                    obj.transaction_id.toString()
                ]
            };
            console.log(req);
            for (let client of clients) {
                try {
                    let tx = await client.getTransactionInfo(req);
                    successCount++;
                    console.log(tx);
                } catch (err) {
                    console.log(obj.transaction_id.toString(), "not found in :", await client.identify());
                }
            }
        }
    }

    console.log(`Number of successful transactions is ${successCount} of ${txCount}`);
    assert(successCount === txCount);
    console.log("All transactions found");
});

Then(/wallet (.*) detects all transactions are at least Pending/, { timeout: 3800 * 1000 }, async function (walletName) {
    // Note: This initial step can take a long time if network conditions are not favourable
    // Pending -> Completed -> Broadcast -> Mined Unconfirmed -> Mined Confirmed
    let wallet = this.getWallet(walletName)
    let walletClient = wallet.getClient();
    let walletInfo = await walletClient.identify();

    let txIds = this.transactionsMap.get(walletInfo["public_key"]);
    if (txIds === undefined) {
        console.log("\nNo transactions for " + walletName + "!")
        expect(false).to.equal(true);
    }
    console.log("\nDetecting", txIds.length, "transactions as at least Pending: ", walletName, txIds)
    for (i = 0; i < txIds.length; i++) {
        console.log("(" + (i + 1) + "/" + txIds.length + ") - " + wallet.name + ": Waiting for TxId:" + txIds[i] + " to register at least Pending in the wallet ...");
        await waitFor(async () => wallet.getClient().isTransactionAtLeastPending(txIds[i]), true, 3700 * 1000, 5 * 1000, 5);
        let transactionPending = await wallet.getClient().isTransactionAtLeastPending(txIds[i]);
        //let txnDetails = await wallet.getClient().getTransactionDetails(txIds[i]);
        //consoleLogTransactionDetails(txnDetails, txIds[i]);
        expect(transactionPending).to.equal(true);
    }

});

Then(/all wallets detect all transactions are at least Pending/, { timeout: 3800 * 1000 }, async function () {
    // Note: This initial step to register pending can take a long time if network conditions are not favourable
    // Pending -> Completed -> Broadcast -> Mined Unconfirmed -> Mined Confirmed
    for (const walletName in this.wallets) {
        let wallet = this.getWallet(walletName)
        let walletClient = wallet.getClient();
        let walletInfo = await walletClient.identify();

        let txIds = this.transactionsMap.get(walletInfo["public_key"]);
        if (txIds === undefined) {
            console.log("\nNo transactions for " + walletName + "!")
            expect(false).to.equal(true);
        }
        console.log("\nDetecting", txIds.length, "transactions as at least Pending: ", walletName, txIds)
        for (i = 0; i < txIds.length; i++) {
            console.log("(" + (i + 1) + "/" + txIds.length + ") - " + wallet.name + ": Waiting for TxId:" + txIds[i] + " to register at least Pending in the wallet ...");
            await waitFor(async () => wallet.getClient().isTransactionAtLeastPending(txIds[i]), true, 3700 * 1000, 5 * 1000, 5);
            let transactionPending = await wallet.getClient().isTransactionAtLeastPending(txIds[i]);
            //let txnDetails = await wallet.getClient().getTransactionDetails(txIds[i]);
            //consoleLogTransactionDetails(txnDetails, txIds[i]);
            expect(transactionPending).to.equal(true);
        }
    }
});

Then(/wallet (.*) detects all transactions are at least Completed/, { timeout: 1200 * 1000 }, async function (walletName) {
    // Pending -> Completed -> Broadcast -> Mined Unconfirmed -> Mined Confirmed
    let wallet = this.getWallet(walletName)
    let walletClient = wallet.getClient();
    let walletInfo = await walletClient.identify();

    let txIds = this.transactionsMap.get(walletInfo["public_key"]);
    if (txIds === undefined) {
        console.log("\nNo transactions for " + walletName + "!")
        expect(false).to.equal(true);
    }
    console.log("\nDetecting", txIds.length, "transactions as at least Completed: ", walletName, txIds)
    for (i = 0; i < txIds.length; i++) {
        // Get details
        console.log("(" + (i + 1) + "/" + txIds.length + ") - " + wallet.name + ": Waiting for TxId:" + txIds[i] + " to register at least Completed in the wallet ...");
        await waitFor(async () => wallet.getClient().isTransactionAtLeastCompleted(txIds[i]), true, 600 * 1000, 5 * 1000, 5);
        let transactionCompleted = await wallet.getClient().isTransactionAtLeastCompleted(txIds[i]);
        //let txnDetails = await wallet.getClient().getTransactionDetails(txIds[i]);
        //consoleLogTransactionDetails(txnDetails, txIds[i]);
        expect(transactionCompleted).to.equal(true);
    }
});

Then(/all wallets detect all transactions are at least Completed/, { timeout: 1200 * 1000 }, async function () {
    // Pending -> Completed -> Broadcast -> Mined Unconfirmed -> Mined Confirmed
    for (const walletName in this.wallets) {
        let wallet = this.getWallet(walletName)
        let walletClient = wallet.getClient();
        let walletInfo = await walletClient.identify();

        let txIds = this.transactionsMap.get(walletInfo["public_key"]);
        if (txIds === undefined) {
            console.log("\nNo transactions for " + walletName + "!")
            expect(false).to.equal(true);
        }
        console.log("\nDetecting", txIds.length, "transactions as at least Completed: ", walletName, txIds)
        for (i = 0; i < txIds.length; i++) {
            // Get details
            console.log("(" + (i + 1) + "/" + txIds.length + ") - " + wallet.name + ": Waiting for TxId:" + txIds[i] + " to register at least Completed in the wallet ...");
            await waitFor(async () => wallet.getClient().isTransactionAtLeastCompleted(txIds[i]), true, 1100 * 1000, 5 * 1000, 5);
            let transactionCompleted = await wallet.getClient().isTransactionAtLeastCompleted(txIds[i]);
            //let txnDetails = await wallet.getClient().getTransactionDetails(txIds[i]);
            //consoleLogTransactionDetails(txnDetails, txIds[i]);
            expect(transactionCompleted).to.equal(true);
        }
    }
});

Then(/wallet (.*) detects all transactions are at least Broadcast/, { timeout: 1200 * 1000 }, async function (walletName) {
    // Pending -> Completed -> Broadcast -> Mined Unconfirmed -> Mined Confirmed
    let wallet = this.getWallet(walletName)
    let walletClient = wallet.getClient();
    let walletInfo = await walletClient.identify();

    let txIds = this.transactionsMap.get(walletInfo["public_key"]);
    if (txIds === undefined) {
        console.log("\nNo transactions for " + walletName + "!")
        expect(false).to.equal(true);
    }
    console.log("\nDetecting", txIds.length, "transactions as at least Broadcast: ", walletName, txIds)
    for (i = 0; i < txIds.length; i++) {
        // Get details
        console.log("(" + (i + 1) + "/" + txIds.length + ") - " + wallet.name + ": Waiting for TxId:" + txIds[i] + " to register at least Broadcast in the wallet ...");
        await waitFor(async () => wallet.getClient().isTransactionAtLeastBroadcast(txIds[i]), true, 600 * 1000, 5 * 1000, 5);
        let transactionBroadcasted = await wallet.getClient().isTransactionAtLeastBroadcast(txIds[i]);
        //let txnDetails = await wallet.getClient().getTransactionDetails(txIds[i]);
        //consoleLogTransactionDetails(txnDetails, txIds[i]);
        expect(transactionBroadcasted).to.equal(true);
    }
});

Then(/all wallets detect all transactions are at least Broadcast/, { timeout: 1200 * 1000 }, async function () {
    // Pending -> Completed -> Broadcast -> Mined Unconfirmed -> Mined Confirmed
    for (const walletName in this.wallets) {
        let wallet = this.getWallet(walletName)
        let walletClient = wallet.getClient();
        let walletInfo = await walletClient.identify();

        let txIds = this.transactionsMap.get(walletInfo["public_key"]);
        if (txIds === undefined) {
            console.log("\nNo transactions for " + walletName + "!")
            expect(false).to.equal(true);
        }
        console.log("\nDetecting", txIds.length, "transactions as at least Broadcast: ", walletName, txIds)
        for (i = 0; i < txIds.length; i++) {
            // Get details
            console.log("(" + (i + 1) + "/" + txIds.length + ") - " + wallet.name + ": Waiting for TxId:" + txIds[i] + " to register at least Broadcast in the wallet ...");
            await waitFor(async () => wallet.getClient().isTransactionAtLeastBroadcast(txIds[i]), true, 1100 * 1000, 5 * 1000, 5);
            let transactionBroadcasted = await wallet.getClient().isTransactionAtLeastBroadcast(txIds[i]);
            //let txnDetails = await wallet.getClient().getTransactionDetails(txIds[i]);
            //consoleLogTransactionDetails(txnDetails, txIds[i]);
            expect(transactionBroadcasted).to.equal(true);
        }
    }
});

Then(/wallet (.*) detects all transactions are at least Mined_Unconfirmed/, { timeout: 1200 * 1000 }, async function (walletName) {
    // Pending -> Completed -> Broadcast -> Mined Unconfirmed -> Mined Confirmed
    let wallet = this.getWallet(walletName)
    let walletClient = wallet.getClient();
    let walletInfo = await walletClient.identify();

    let txIds = this.transactionsMap.get(walletInfo["public_key"]);
    if (txIds === undefined) {
        console.log("\nNo transactions for " + walletName + "!")
        expect(false).to.equal(true);
    }
    console.log("\nDetecting", txIds.length, "transactions as at least Mined_Unconfirmed: ", walletName, txIds)
    for (i = 0; i < txIds.length; i++) {
        console.log("(" + (i + 1) + "/" + txIds.length + ") - " + wallet.name + ": Waiting for TxId:" + txIds[i] + " to be detected as Mined_Unconfirmed in the wallet ...");
        await waitFor(async () => wallet.getClient().isTransactionAtLeastMinedUnconfirmed(txIds[i]), true, 600 * 1000, 5 * 1000, 5);
        let isTransactionAtLeastMinedUnconfirmed = await wallet.getClient().isTransactionAtLeastMinedUnconfirmed(txIds[i]);
        //let txnDetails = await wallet.getClient().getTransactionDetails(txIds[i]);
        //consoleLogTransactionDetails(txnDetails, txIds[i]);
        expect(isTransactionAtLeastMinedUnconfirmed).to.equal(true);
    }
});

Then(/all wallets detect all transactions are at least Mined_Unconfirmed/, { timeout: 1200 * 1000 }, async function () {
    // Pending -> Completed -> Broadcast -> Mined Unconfirmed -> Mined Confirmed
    for (const walletName in this.wallets) {
        let wallet = this.getWallet(walletName)
        let walletClient = wallet.getClient();
        let walletInfo = await walletClient.identify();

        let txIds = this.transactionsMap.get(walletInfo["public_key"]);
        if (txIds === undefined) {
            console.log("\nNo transactions for " + walletName + "!")
            expect(false).to.equal(true);
        }
        console.log("\nDetecting", txIds.length, "transactions as at least Mined_Unconfirmed: ", walletName, txIds)
        for (i = 0; i < txIds.length; i++) {
            console.log("(" + (i + 1) + "/" + txIds.length + ") - " + wallet.name + ": Waiting for TxId:", txIds[i] + " to be detected as Mined_Unconfirmed in the wallet ...");
            await waitFor(async () => wallet.getClient().isTransactionAtLeastMinedUnconfirmed(txIds[i]), true, 1100 * 1000, 5 * 1000, 5);
            let isTransactionAtLeastMinedUnconfirmed = await wallet.getClient().isTransactionAtLeastMinedUnconfirmed(txIds[i]);
            //let txnDetails = await wallet.getClient().getTransactionDetails(txIds[i]);
            //consoleLogTransactionDetails(txnDetails, txIds[i]);
            expect(isTransactionAtLeastMinedUnconfirmed).to.equal(true);
        }
    }
});

Then(/wallet (.*) detects all transactions as Mined_Unconfirmed/, { timeout: 1200 * 1000 }, async function (walletName) {
    // Pending -> Completed -> Broadcast -> Mined Unconfirmed -> Mined Confirmed
    let wallet = this.getWallet(walletName)
    let walletClient = wallet.getClient();
    let walletInfo = await walletClient.identify();

    let txIds = this.transactionsMap.get(walletInfo["public_key"]);
    if (txIds === undefined) {
        console.log("\nNo transactions for " + walletName + "!")
        expect(false).to.equal(true);
    }
    console.log("\nDetecting", txIds.length, "transactions as Mined_Unconfirmed: ", walletName, txIds)
    for (i = 0; i < txIds.length; i++) {
        console.log("(" + (i + 1) + "/" + txIds.length + ") - " + wallet.name + ": Waiting for TxId:" + txIds[i] + " to be detected as Mined_Unconfirmed in the wallet ...");
        await waitFor(async () => wallet.getClient().isTransactionMinedUnconfirmed(txIds[i]), true, 600 * 1000, 5 * 1000, 5);
        let isTransactionMinedUnconfirmed = await wallet.getClient().isTransactionMinedUnconfirmed(txIds[i]);
        //let txnDetails = await wallet.getClient().getTransactionDetails(txIds[i]);
        //consoleLogTransactionDetails(txnDetails, txIds[i]);
        expect(isTransactionMinedUnconfirmed).to.equal(true);
    }
});

Then(/all wallets detect all transactions as Mined_Unconfirmed/, { timeout: 1200 * 1000 }, async function () {
    // Pending -> Completed -> Broadcast -> Mined Unconfirmed -> Mined Confirmed
    for (const walletName in this.wallets) {
        let wallet = this.getWallet(walletName)
        let walletClient = wallet.getClient();
        let walletInfo = await walletClient.identify();

        let txIds = this.transactionsMap.get(walletInfo["public_key"]);
        if (txIds === undefined) {
            console.log("\nNo transactions for " + walletName + "!")
            expect(false).to.equal(true);
        }
        console.log("\nDetecting", txIds.length, "transactions as Mined_Unconfirmed: ", walletName, txIds)
        for (i = 0; i < txIds.length; i++) {
            console.log("(" + (i + 1) + "/" + txIds.length + ") - " + wallet.name + ": Waiting for TxId:" + txIds[i] + " to be detected as Mined_Unconfirmed in the wallet ...");
            await waitFor(async () => wallet.getClient().isTransactionMinedUnconfirmed(txIds[i]), true, 1100 * 1000, 5 * 1000, 5);
            let isTransactionMinedUnconfirmed = await wallet.getClient().isTransactionMinedUnconfirmed(txIds[i]);
            //let txnDetails = await wallet.getClient().getTransactionDetails(txIds[i]);
            //consoleLogTransactionDetails(txnDetails, txIds[i]);
            expect(isTransactionMinedUnconfirmed).to.equal(true);
        }
    }
});

Then(/wallet (.*) detects all transactions as Mined_Confirmed/, { timeout: 1200 * 1000 }, async function (walletName) {
    // Pending -> Completed -> Broadcast -> Mined Unconfirmed -> Mined Confirmed
    let wallet = this.getWallet(walletName)
    let walletClient = wallet.getClient();
    let walletInfo = await walletClient.identify();

    let txIds = this.transactionsMap.get(walletInfo["public_key"]);
    if (txIds === undefined) {
        console.log("\nNo transactions for " + walletName + "!")
        expect(false).to.equal(true);
    }
    console.log("\nDetecting", txIds.length, "transactions as Mined_Confirmed: ", walletName, txIds)
    for (i = 0; i < txIds.length; i++) {
        console.log("(" + (i + 1) + "/" + txIds.length + ") - " + wallet.name + ": Waiting for TxId:" + txIds[i] + " to be detected as Mined_Confirmed in the wallet ...");
        await waitFor(async () => wallet.getClient().isTransactionMinedConfirmed(txIds[i]), true, 600 * 1000, 5 * 1000, 5);
        let isTransactionMinedConfirmed = await wallet.getClient().isTransactionMinedConfirmed(txIds[i]);
        //let txnDetails = await wallet.getClient().getTransactionDetails(txIds[i]);
        //consoleLogTransactionDetails(txnDetails, txIds[i]);
        expect(isTransactionMinedConfirmed).to.equal(true);
    }
});

Then(/while mining via (.*) all transactions in wallet (.*) are found to be Mined_Confirmed/, { timeout: 1200 * 1000 }, async function (nodeName, walletName) {
    let wallet = this.getWallet(walletName)
    let walletClient = wallet.getClient();
    let walletInfo = await walletClient.identify();
    let nodeClient = this.getClient(nodeName);

    let txIds = this.transactionsMap.get(walletInfo["public_key"]);
    if (txIds === undefined) {
        console.log("\nNo transactions for " + walletName + "!")
        expect(false).to.equal(true);
    }
    console.log("\nDetecting", txIds.length, "transactions as Mined_Confirmed: ", walletName, txIds)
    for (i = 0; i < txIds.length; i++) {
        console.log("(" + (i + 1) + "/" + txIds.length + ") - " + wallet.name + ": Waiting for TxId:" + txIds[i] + " to be detected as Mined_Confirmed in the wallet ...");
        await waitFor(
            async () => {
                if (await walletClient.isTransactionMinedConfirmed(txIds[i])) {
                    return true;
                } else {
                    await nodeClient.mineBlock(walletClient);
                    this.tipHeight += 1;
                    return false;
                }
            }
            , true, 600 * 1000, 5 * 1000, 5);
        let isTransactionMinedConfirmed = await wallet.getClient().isTransactionMinedConfirmed(txIds[i]);
        //let txnDetails = await wallet.getClient().getTransactionDetails(txIds[i]);
        //consoleLogTransactionDetails(txnDetails, txIds[i]);
        expect(isTransactionMinedConfirmed).to.equal(true);
    }
});

Then(/while merge mining via (.*) all transactions in wallet (.*) are found to be Mined_Confirmed/, { timeout: 3600 * 1000 }, async function (mmProxy, walletName) {
    let wallet = this.getWallet(walletName)
    let walletClient = wallet.getClient();
    let walletInfo = await walletClient.identify();

    let txIds = this.transactionsMap.get(walletInfo["public_key"]);
    if (txIds === undefined) {
        console.log("\nNo transactions for " + walletName + "!")
        expect(false).to.equal(true);
    }
    console.log("\nDetecting", txIds.length, "transactions as Mined_Confirmed: ", walletName, txIds)
    for (i = 0; i < txIds.length; i++) {
        console.log("(" + (i + 1) + "/" + txIds.length + ") - " + wallet.name + ": Waiting for TxId:" + txIds[i] + " to be detected as Mined_Confirmed in the wallet ...");
        await waitFor(
            async () => {
                if (await walletClient.isTransactionMinedConfirmed(txIds[i])) {
                    return true;
                } else {
                    await this.mergeMineBlock(mmProxy);
                    this.tipHeight += 1;
                    return false;
                }
            }
            , true, 600 * 1000, 5 * 1000, 5);
        let isTransactionMinedConfirmed = await wallet.getClient().isTransactionMinedConfirmed(txIds[i]);
        //let txnDetails = await wallet.getClient().getTransactionDetails(txIds[i]);
        //consoleLogTransactionDetails(txnDetails, txIds[i]);
        expect(isTransactionMinedConfirmed).to.equal(true);
    }
});

Then(/all wallets detect all transactions as Mined_Confirmed/, { timeout: 1200 * 1000 }, async function () {
    // Pending -> Completed -> Broadcast -> Mined Unconfirmed -> Mined Confirmed
    for (const walletName in this.wallets) {
        let wallet = this.getWallet(walletName)
        let walletClient = wallet.getClient();
        let walletInfo = await walletClient.identify();

        let txIds = this.transactionsMap.get(walletInfo["public_key"]);
        if (txIds === undefined) {
            console.log("\nNo transactions for " + walletName + "!")
            expect(false).to.equal(true);
        }
        console.log("\nDetecting", txIds.length, "transactions as Mined_Confirmed: ", walletName, txIds)
        for (i = 0; i < txIds.length; i++) {
            console.log("(" + (i + 1) + "/" + txIds.length + ") - " + wallet.name + ": Waiting for TxId:" + txIds[i] + " to be detected as Mined_Confirmed in the wallet ...");
            await waitFor(async () => wallet.getClient().isTransactionMinedConfirmed(txIds[i]), true, 1100 * 1000, 5 * 1000, 5);
            let isTransactionMinedConfirmed = await wallet.getClient().isTransactionMinedConfirmed(txIds[i]);
            //let txnDetails = await wallet.getClient().getTransactionDetails(txIds[i]);
            //consoleLogTransactionDetails(txnDetails, txIds[i]);
            expect(isTransactionMinedConfirmed).to.equal(true);
        }
    }
});

When(/I list all coinbase transactions for wallet (.*)/, { timeout: 20 * 1000 }, async function (walletName) {
    let wallet = this.getWallet(walletName);
    let walletClient = wallet.getClient();
    console.log("\nListing all coinbase transactions: ", walletName)
    let transactions = await walletClient.getAllCoinbaseTransactions();
    if (transactions.length > 0) {
        for (i = 0; i < transactions.length; i++) {
            consoleLogCoinbaseDetails(transactions[i]);
        }
    } else {
        console.log("  No coinbase transactions found!");
    }
});

Then(/wallet (.*) has (.*) coinbase transactions/, { timeout: 20 * 1000 }, async function (walletName, count) {
    let walletClient = this.getWallet(walletName).getClient();
    let transactions = await walletClient.getAllCoinbaseTransactions();
    expect(transactions.length).to.equal(Number(count));
    this.resultStack.push([walletName, transactions.length]);
});

Then(/wallet (.*) detects at least (.*) coinbase transactions as Mined_Confirmed/, { timeout: 605 * 1000 }, async function (walletName, count) {
    let walletClient = this.getWallet(walletName).getClient();
    await waitFor(async () => walletClient.areCoinbasesConfirmedAtLeast(count), true, 600 * 1000, 5 * 1000, 5);
    let transactions = await walletClient.getAllSpendableCoinbaseTransactions();
    expect(transactions.length >= count).to.equal(true);
});

Then(/the number of coinbase transactions for wallet (.*) and wallet (.*) are (.*) less/, { timeout: 20 * 1000 }, async function (
    walletNameA,
    walletNameB,
    count
) {
    let walletClientA = this.getWallet(walletNameA).getClient();
    let transactionsA = await walletClientA.getAllCoinbaseTransactions();
    let walletClientB = this.getWallet(walletNameB).getClient();
    let transactionsB = await walletClientB.getAllCoinbaseTransactions();
    if (this.resultStack.length >= 2) {
        let walletStats = [this.resultStack.pop(), this.resultStack.pop()];
        console.log(
            "\nCoinbase comparison: Expect this (current + deficit)", transactionsA.length, transactionsB.length, Number(count),
            "to equal this (previous)", walletStats[0][1], walletStats[1][1]
        );
        expect(
            transactionsA.length + transactionsB.length + Number(count)
        ).to.equal(
            walletStats[0][1] + walletStats[1][1]
        );
    } else {
        expect("\nCoinbase comparison: Not enough results saved on the stack!").to.equal("")
    }
});


When(/I request the difficulties of a node (.*)/, async function (node) {
    let client = this.getClient(node);
    let difficulties = await client.getNetworkDifficulties(2, 0, 2);
    this.lastResult = difficulties;
});

Then('difficulties are available', function () {
    assert(this.lastResult.length, 3);
    // check genesis block, chain in reverse height order
    assert(this.lastResult[2]["difficulty"], '1');
    assert(this.lastResult[2]["estimated_hash_rate"], '0');
    assert(this.lastResult[2]["height"], '1');
    assert(this.lastResult[2]["pow_algo"], '0');

});

When(/I coin split tari in wallet (.*) to produce (.*) UTXOs of (.*) uT each with fee_per_gram (.*) uT/, { timeout: 4800 * 1000 }, async function (walletName, splitNum, splitValue, feePerGram) {
    console.log("\n");
    let numberOfSplits = Math.ceil(splitNum / 499);
    let splitsLeft = splitNum;

    let wallet = this.getWallet(walletName)
    let walletClient = wallet.getClient();
    let walletInfo = await walletClient.identify();

    console.log("Performing", numberOfSplits, "coin splits to produce", splitNum, "outputs of", splitValue, "uT");

    for (let i = 0; i < numberOfSplits; i++) {
        let splits = Math.min(499, splitsLeft);
        splitsLeft -= splits;
        let result = await walletClient.coin_split(
            {
                "amount_per_split": splitValue,
                "split_count": splits,
                "fee_per_gram": feePerGram,
                "message": "Cucumber coinsplit",
                "lockheight": 0,
            }
        );
        console.log("Coin split", (i + 1), "/", numberOfSplits, " completed with TxId: ", result);
        this.addTransaction(walletInfo["public_key"], result["tx_id"]);
        this.lastResult = result;
    }
});

When(/I send (.*) transactions of (.*) uT each from wallet (.*) to wallet (.*) at fee_per_gram (.*)/, { timeout: 10800 * 1000 }, async function (numTransactions, amount, sourceWallet, dest, feePerGram) {
    console.log("\n");
    let sourceWalletClient = this.getWallet(sourceWallet).getClient();
    let sourceInfo = await sourceWalletClient.identify();
    let destInfo = await this.getWallet(dest).getClient().identify();

    console.log("Sending", numTransactions, "transactions from", sourceWallet, "to", dest);

    let batch = 1;
    for (i = 0; i < numTransactions; i++) {
        let message = "Transaction from " + sourceWallet + " to " + dest + " " + i;
        let result = await sourceWalletClient.transfer({
            "recipients": [{
                "address": destInfo["public_key"],
                "amount": amount,
                "fee_per_gram": feePerGram,
                "message": message
            }]
        });
        expect(result.results[0]["is_success"]).to.equal(true);
        this.addTransaction(sourceInfo["public_key"], result.results[0]["transaction_id"]);
        this.addTransaction(destInfo["public_key"], result.results[0]["transaction_id"]);

        if (i / 10 >= batch) {
            batch++;
            console.log(i, "/", numTransactions, " transactions sent");
        }
        await sleep(50);
    }

    console.log(numTransactions, " transactions successfully sent.");
});<|MERGE_RESOLUTION|>--- conflicted
+++ resolved
@@ -218,7 +218,6 @@
      assert(lastResult['status'],'OK');
 });
 
-<<<<<<< HEAD
  When(/I ask for the last block header from proxy (.*)/, async function (mmProxy) {
       let proxy = this.getProxy(mmProxy)
       let proxyClient = proxy.createClient();
@@ -245,10 +244,8 @@
      assert(lastResult["result"]['status'],'OK');
 });
 
-When(/I start (.*)/, {timeout: 20*1000}, async function (name) {
-=======
+
 When(/I start (.*)/, { timeout: 20 * 1000 }, async function (name) {
->>>>>>> 8e4a9f69
     await this.startNode(name);
 });
 
