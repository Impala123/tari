const { CronJob } = require("cron");
const fs = require("fs/promises");
const {
  sendWebhookNotification,
  getWebhookUrl,
  readLastNLines,
  emptyFile,
  git,
} = require("./helpers");
const walletRecoveryTest = require("./automatic_recovery_test");
const baseNodeSyncTest = require("./automatic_sync_test");
const { SyncType } = require("./automatic_sync_test");

const WEBHOOK_CHANNEL = "protocol-bot-stuff";

function failed(message) {
  console.error(message);
  if (getWebhookUrl()) {
    sendWebhookNotification(WEBHOOK_CHANNEL, `🚨 ${message}`);
  }
  process.exit(1);
}

function notify(message) {
  console.log(message);
  if (getWebhookUrl()) {
    sendWebhookNotification(WEBHOOK_CHANNEL, message);
  }
}

async function runWalletRecoveryTest(instances) {
  notify("🚀 Wallet recovery check has begun 🚀");

  const baseDir = __dirname + "/temp/wallet-recovery";
  // Remove the last run data
  try {
    await fs.rmdir(baseDir, {
      recursive: true,
    });
  } catch (err) {
    console.error(err);
  }

  const LOG_FILE = "./logs/wallet-recovery-test.log";
  await emptyFile(LOG_FILE);

  try {
    const {
      identity,
      timeDiffMinutes,
      numScanned,
      scannedRate,
      recoveredAmount,
    } = await walletRecoveryTest({
<<<<<<< HEAD
        seedWords:
          "spare man patrol essay divide hollow trip visual actress sadness country hungry toy blouse body club depend capital sleep aim high recycle crystal abandon",
        log: LOG_FILE,
        numWallets: instances,
      });
=======
      seedWords:
        "spare man patrol essay divide hollow trip visual actress sadness country hungry toy blouse body club depend capital sleep aim high recycle crystal abandon",
      log: LOG_FILE,
      numWallets: instances,
      baseDir,
    });
>>>>>>> 7fa0572f

    notify(
      "🙌 Wallet (Pubkey:",
      identity.public_key,
      ") recovered to a block height of",
      numScanned,
      "completed in",
      timeDiffMinutes,
      "minutes (",
      scannedRate,
      "blocks/min).",
      recoveredAmount,
      "µT recovered for ",
      instances,
      " instance(s)."
    );
  } catch (err) {
    console.error(err);
    let logLines = await readLastNLines(LOG_FILE, 15);
    failed(`Wallet recovery test failed.
    ${err}
Last log lines:
\`\`\`
${logLines.join("\n")}
\`\`\`
  `);
  }
}

async function runBaseNodeSyncTest(syncType) {
  notify(`🚀 ${syncType} basenode sync check has begun 🚀`);

  const baseDir = __dirname + "/temp/base-node-sync";

  // Remove the last run data
  try {
    await fs.rmdir(baseDir, {
      recursive: true,
    });
  } catch (err) {
    console.error(err);
  }

  const LOG_FILE = `./logs/${syncType.toLowerCase()}-sync-test.log`;
  await emptyFile(LOG_FILE);

  try {
    const { blockHeight, timeDiffMinutes, blockRate } = await baseNodeSyncTest({
      log: LOG_FILE,
      syncType,
      baseDir,
    });

    notify(
      `⛓ Syncing ${syncType} to block height ${blockHeight} took ${timeDiffMinutes} minutes for a rate of ${blockRate} blocks/min`
    );
  } catch (err) {
    console.error(err);
    let logLines = await readLastNLines(LOG_FILE, 15);
    failed(`Base node ${syncType} sync test failed. 
${err}
Last log lines:
\`\`\`
${logLines.join("\n")}
\`\`\`
  `);
  }
}

async function main() {
  console.log("👩‍💻 Updating repo...");
  await git.pull(__dirname).catch((err) => {
    console.error("🚨 Failed to update git repo");
    console.error(err);
  });

  // ------------------------- CRON ------------------------- //
  new CronJob("0 7 * * *", () => runWalletRecoveryTest(1)).start();
  new CronJob("30 7 * * *", () => runWalletRecoveryTest(5)).start();
  new CronJob("0 6 * * *", () =>
    runBaseNodeSyncTest(SyncType.Archival)
  ).start();
  new CronJob("30 6 * * *", () => runBaseNodeSyncTest(SyncType.Pruned)).start();
  new CronJob("0 4 * * *", () =>
    git.pull(__dirname).catch((err) => {
      failed("Failed to update git repo");
      console.error(err);
      return Promise.resolve(null);
    })
  ).start();

  console.log("⏱ Cron jobs started.");
}

Promise.all([main()]);<|MERGE_RESOLUTION|>--- conflicted
+++ resolved
@@ -52,20 +52,12 @@
       scannedRate,
       recoveredAmount,
     } = await walletRecoveryTest({
-<<<<<<< HEAD
         seedWords:
           "spare man patrol essay divide hollow trip visual actress sadness country hungry toy blouse body club depend capital sleep aim high recycle crystal abandon",
         log: LOG_FILE,
         numWallets: instances,
-      });
-=======
-      seedWords:
-        "spare man patrol essay divide hollow trip visual actress sadness country hungry toy blouse body club depend capital sleep aim high recycle crystal abandon",
-      log: LOG_FILE,
-      numWallets: instances,
       baseDir,
     });
->>>>>>> 7fa0572f
 
     notify(
       "🙌 Wallet (Pubkey:",
