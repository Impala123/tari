# RFC-0201/TariScript

## TariScript

![status: draft](theme/images/status-draft.svg)

**Maintainer(s)**: [Cayle Sharrock](https://github.com/CjS77)

# Licence

[The 3-Clause BSD Licence](https://opensource.org/licenses/BSD-3-Clause).

Copyright 2020 The Tari Development Community

Redistribution and use in source and binary forms, with or without modification, are permitted provided that the
following conditions are met:

1. Redistributions of this document must retain the above copyright notice, this list of conditions and the following
   disclaimer.
2. Redistributions in binary form must reproduce the above copyright notice, this list of conditions and the following
   disclaimer in the documentation and/or other materials provided with the distribution.
3. Neither the name of the copyright holder nor the names of its contributors may be used to endorse or promote products
   derived from this software without specific prior written permission.


THIS DOCUMENT IS PROVIDED BY THE COPYRIGHT HOLDERS AND CONTRIBUTORS "AS IS", AND ANY EXPRESS OR IMPLIED WARRANTIES,
INCLUDING, BUT NOT LIMITED TO, THE IMPLIED WARRANTIES OF MERCHANTABILITY AND FITNESS FOR A PARTICULAR PURPOSE ARE
DISCLAIMED. IN NO EVENT SHALL THE COPYRIGHT HOLDER OR CONTRIBUTORS BE LIABLE FOR ANY DIRECT, INDIRECT, INCIDENTAL,
SPECIAL, EXEMPLARY OR CONSEQUENTIAL DAMAGES (INCLUDING, BUT NOT LIMITED TO, PROCUREMENT OF SUBSTITUTE GOODS OR SERVICES;
LOSS OF USE, DATA OR PROFITS; OR BUSINESS INTERRUPTION) HOWEVER CAUSED AND ON ANY THEORY OF LIABILITY, WHETHER IN
CONTRACT, STRICT LIABILITY OR TORT (INCLUDING NEGLIGENCE OR OTHERWISE) ARISING IN ANY WAY OUT OF THE USE OF THIS
SOFTWARE, EVEN IF ADVISED OF THE POSSIBILITY OF SUCH DAMAGE.

## Language

The keywords "MUST", "MUST NOT", "REQUIRED", "SHALL", "SHALL NOT", "SHOULD", "SHOULD NOT", "RECOMMENDED", "NOT
RECOMMENDED", "MAY" and "OPTIONAL" in this document are to be interpreted as described in
[BCP 14](https://tools.ietf.org/html/bcp14) (covering RFC2119 and RFC8174) when, and only when, they appear in all
capitals, as shown here.

## Disclaimer

This document and its content are intended for information purposes only and may be subject to change or update without
notice.

This document may include preliminary concepts that may or may not be in the process of being developed by the Tari
community. The release of this document is intended solely for review and discussion by the community of the
technological merits of the potential system outlined herein.

## Goals

This Request for Comment (RFC) presents a proposal for introducing [TariScript] into the Tari base layer protocol. Tari
Script aims to provide a general mechanism for enabling further extensions such as side chains, the DAN, one-sided
payments and atomic swaps.

## Related Requests for Comment

* [RFC-0200: Base Layer Extensions](BaseLayerExtensions.md)
* [RFC-0202: TariScript Opcodes](RFC-0202_TariScriptOpcodes.md)
* [RFC-0300: The Tari Digital Assets Network](RFC-0300_DAN.md)


$$
\newcommand{\script}{\alpha} % utxo script
\newcommand{\input}{ \theta }
\newcommand{\cat}{\Vert}
\newcommand{\so}{\gamma} % script offset
\newcommand{\hash}[1]{\mathrm{H}\bigl({#1}\bigr)}
$$

## Introduction

It is hopefully clear to anyone reading these RFCs that the ambitions of the Tari project extend beyond a
Mimblewimble-clone-coin.
It should also be fairly clear that vanilla Mimblewimble does not have the feature set to provide functionality such as:

* One-sided payments
* Multiparty side-chain peg outs and peg-ins
* Generalised smart contracts

Extensions to Mimblewimble have been proposed for most of these features, for example, David Burkett's one-sided payment
proposal for LiteCoin ([LIP-004]), this project's [HTLC RFC](RFC-0230_HTLC.md) and the pegging proposals for the
Clacks side-chain.

Some smart contract features are possible, or partly possible in vanilla [Mimblewimble] using [Scriptless script], such as

* Atomic swaps 
* Hash time-locked contracts

This RFC makes the case that if Tari were to implement a scripting language similar to Bitcoin script, then all of these
use cases will collapse and can be achieved under a single set of (relatively minor) modifications and additions to the
current Tari and Mimblewimble protocol.

## Scripting on Mimblewimble

To the author's knowledge, none of existing [Mimblewimble] projects have employed a scripting language, nor are there 
ambitions to do so. 
 
[Grin](https://github.com/mimblewimble/grin) styles itself as a "Minimal implementation of the Mimblewimble protocol",
so one might infer that this status is unlikely to change soon.

Beam [recently announced](https://github.com/BeamMW/beam/wiki/Beam-Smart-Contracts) the inclusion of a smart contract
protocol, which allows users to execute arbitrary code (shaders) in a sandboxed Beam VM and have the results of that 
code interact with transactions.

[Mimblewimble coin](https://github.com/mwcproject/mwc-node/blob/master/doc/roadmap.md) is a fork of Grin and "considers
the protocol ossified".

Litecoin is in the process of adding Mimblewimble as a
[side-chain](https://github.com/litecoin-project/lips/blob/master/lip-0003.mediawiki). As of this writing, there appear
to be no plans to include general scripting into the protocol.

### Scriptless scripts

<<<<<<< HEAD
[Scriptless script] is a wonderfully elegant technology and inclusion of [TariScript] does not preclude the use of
=======
[Scriptless script] is a wonderfully elegant technology and inclusion of Tari Script does not preclude the use of
>>>>>>> f512982a
Scriptless script in Tari. However, scriptless scripts have some disadvantages:

* They are often difficult to reason about, with the result that the development of features based on scriptless scripts
  is essentially in the hands of a very select group of cryptographers and developers.
* The use case set is impressive considering that the "scripts" are essentially signature wrangling, but is still 
  somewhat limited.
* Every feature must be written and implemented separately using the specific and specialised protocol designed for that
  feature. That is, it cannot be used as a dynamic scripting framework on a running blockchain.

<<<<<<< HEAD
## TariScript - a brief motivation

The essential idea of [TariScript] is as follows:
=======
## Tari Script - a brief motivation

The essential idea of Tari Script is as follows:
>>>>>>> f512982a

Given a standard Tari UTXO, we add _additional restrictions_ on whether that UTXO can be included as a valid input in a
transaction.

As long as those conditions are suitably committed to, are not malleable throughout the existence of the UTXO, and one
can prove that the script came from the UTXO owner, then these conditions are not that different to the 
requirement of having range proofs attached to UTXOs, which require that the value of Tari commitments is non-negative.

This argument is independent of the nature of the additional restrictions. Specifically, if these restrictions are
manifested as a script that provides additional constraints over whether a UTXO may be spent, the same arguments apply.

This means that in a very hand-wavy sort of way, there ought to be no reason that TariScript is not workable.

Note that range proofs can be discarded after a UTXO is spent. This entails that the global security guarantees of
Mimblewimble are not that every transaction in history was valid from an inflation perspective, but that the net effect
of all transactions lead to zero spurious inflation. This sounds worse than it is, since locally, every individual
transaction is checked for validity at the time of inclusion in the blockchain.

If it somehow happened that two illegal transactions made it into the blockchain (perhaps due to a bug), and the two
cancelled each other out such that the global coin supply was still correct, one would never know this when doing a
chain synchronisation in pruned mode.

But if there was a steady inflation bug due to invalid range proofs making it into the blockchain, a pruned mode sync
would still detect that _something_ was awry, because the global coin supply balance acts as another check.

<<<<<<< HEAD
With TariScript, once the script has been pruned away, and then there is a re-org to an earlier point on the chain,
=======
With Tari Script, once the script has been pruned away, and then there is a re-org to an earlier point on the chain,
>>>>>>> f512982a
then there's no way to ensure that the script was honoured unless you run an archival node.

This is broadly in keeping with the Mimblewimble security guarantees that, in pruned-mode synchronisation, individual 
transactions are not necessarily verified during chain synchronisation.

However, the guarantee that no additional coins are created or destroyed remains intact.

<<<<<<< HEAD
Put another way, the blockchain relies on the network _at the time_ to enforce the TariScript spending rules. 
=======
Put another way, the blockchain relies on the network _at the time_ to enforce the Tari Script spending rules. 
>>>>>>> f512982a
This means that the scheme may be susceptible to certain _horizon attacks_.

Incidentally, a single honest archival node would be able to detect any fraud on the same chain and provide a simple 
proof that a transaction did not honour the redeem script.

### Additional requirements

The assumptions that broadly equate scripting with range proofs in the above argument are:

* The script must be committed to the blockchain.
* The script must not be malleable in any way without invalidating the transaction. This restriction extends to all 
  participants, including the UTXO owner.
* We must be able to prove that the UTXO originator provides the script and no-one else.
* The scripts and their redeeming inputs must be stored on the block chain. In particular, the input data must not be
  malleable.

The next section discusses the specific proposals for achieving these requirements.

## Protocol modifications

Please refer to [Notation](#notation), which provides important pre-knowledge for the remainder of the report.

<<<<<<< HEAD
At a high level, TariScript works as follows:

* The spending _script_ \\((\script)\\) is recorded in the transaction UTXO.
* UTXOs also define a new, _[sender offset] public key_ \\((K\_{O})\\).
* After the _script_ \\((\script)\\) is executed, the execution stack must contain exactly one value that will be interpreted as the 
  _[script public key]_ \\((K\_{S})\\). One can prove ownership of a UTXO by demonstrating knowledge of both the commitment _blinding 
  factor_ \\((k\\)), _and_ the _[script private key]_ \\((k_\{S})\\).
* The _script private key_ \\((k_\{S})\\), commitment _blinding factor_ \\((k)\\) and commitment _value_ \\((v)\\) signs the _script 
  input data_ \\((\input)\\).
* The _sender offset private keys_ \\((k\_{O})\\) and _script private keys_ \\((k\_{S})\\) are used in conjunction to create a _script 
=======
At a high level, Tari Script works as follows:

* The spending _script_ \\((\script)\\) is recorded in the transaction UTXO.
* UTXOs also define a new, _script offset public key_ \\((K\_{O})\\).
* After the _script_ \\((\script)\\) is executed, the execution stack must contain exactly one value that will be interpreted as the 
  _script public key_ \\((K\_{S})\\). One can prove ownership of a UTXO by demonstrating knowledge of both the commitment _blinding 
  factor_ \\((k\\)), _and_ the _script private key_ \\((k_\{S})\\).
* The _script private key_ \\((k_\{S})\\), commitment _blinding factor_ \\((k)\\) and commitment _value_ \\((v)\\) signs the _script 
  input data_ \\((\input)\\).
* The _script offset private keys_ \\((k\_{O})\\) and _script private keys_ \\((k\_{S})\\) are used in conjunction to create a _script 
>>>>>>> f512982a
  offset_ \\((\so)\\), which are used in the consensus balance to prevent a number of attacks.

### UTXO data commitments

<<<<<<< HEAD
The script, as well as other UTXO metadata, such as the output features are signed for with the [sender offset] private 
key to prevent malleability. As we will describe later, the notion of a [script offset] is introduced to prevent 
cut-through and forces the preservation of these commitments until they are recorded into the blockchain.
=======
The script, as well as other UTXO metadata, such as the output features are signed for with the script offset key to 
prevent malleability. As we will describe later, the notion of a script offset is introduced to prevent cut-through 
and forces the preservation of these commitments until they are recorded into the blockchain.
>>>>>>> f512982a
 
There are two changes to the protocol data structures that must be made to allow this scheme to work. 

The first is a relatively minor adjustment to the transaction output definition.
The second is the inclusion of script input data and an additional public key in the transaction input field.

### Transaction output changes

The current definition of a Tari UTXO is:

```rust,ignore
pub struct TransactionOutput {
    /// Options for an output's structure or use
    features: OutputFeatures,
    /// The homomorphic commitment representing the output amount
    commitment: Commitment,
    /// A proof that the commitment is in the right range
    proof: RangeProof,
}
```

_Note:_ Currently, the output features are actually malleable. Tari Script fixes this.

<<<<<<< HEAD
Under TariScript, this definition changes to accommodate the script and the [sender offset] public keys:
=======
Under Tari Script, this definition changes to accommodate the script and the script offset public keys:
>>>>>>> f512982a

```rust,ignore
pub struct TransactionOutput {
    /// Options for an output's structure or use
    features: OutputFeatures,
    /// The homomorphic commitment representing the output amount
    commitment: Commitment,
    /// A proof that the commitment is in the right range
    proof: RangeProof,
    /// The serialised script
    script: Vec<u8>,
<<<<<<< HEAD
    /// The sender offset pubkey, K_O
    sender_offset_public_key: PublicKey
    /// UTXO signature with the sender offset private key, k_O
=======
    /// The script offset pubkey, K_O
    script_offset_public_key: PublicKey
    /// UTXO signature with the script offset private key, k_O
>>>>>>> f512982a
    sender_metadata_signature : Signature
}
```

The commitment definition is unchanged:

$$
\begin{aligned}
C_i = v_i \cdot H  + k_i \cdot G
 \end{aligned}
 \tag{1}
$$

<<<<<<< HEAD
The [sender metadata signature] signs the metadata of the UTXO with the sender offset private key \\( k_{Oi} \\) and this stops 
=======
The sender signature signs the  metadata of the UTXO with the script offset private key \\( k_{Oi} \\) and this stops 
>>>>>>> f512982a
malleability of the UTXO metadata.

$$
\begin{aligned} 
s_{Mi} = r_{Mi} + k_{Oi} \hash{ \script_i \cat F_i \cat R_{Mi} }
 \end{aligned}
 \tag{2}
$$


Note that:
* The UTXO has a positive value `v` like any normal UTXO. 
* The script and the output features can no longer be changed by the miner or any other party. Once mined, the owner can
<<<<<<< HEAD
  also no longer change the script or output features without invalidating the sender meta data signature.
=======
  also no longer change the script or output features without invalidating the meta data signature.
>>>>>>> f512982a
* We provide the complete script on the output.

### Transaction input changes

The current definition of an input is

```rust,ignore
pub struct TransactionInput {
    /// The features of the output being spent. We will check maturity for all outputs.
    pub features: OutputFeatures,
    /// The commitment referencing the output being spent.
    pub commitment: Commitment,
}
```

In standard Mimblewimble, an input is the same as an output _sans_ range proof. The range proof doesn't need to be 
checked again when spending inputs, so it is dropped. 

The updated input definition is:

```rust,ignore
pub struct TransactionInput {
    /// Options for an output's structure or use
    features: OutputFeatures,
    /// The homomorphic Pedersen commitment representing the output amount
    commitment: Commitment,
    /// The serialised script
    script: Vec<u8>,
    /// The script input data, if any
    input_data: Vec<u8>,
<<<<<<< HEAD
    /// Signature signing the script, input data, [script public key] and the homomorphic commitment with a combination 
    /// of the homomorphic commitment private values (amount and blinding factor) and the [script private key].
    script_signature: CommitmentSignature,
    /// The sender offset pubkey, K_O
    sender_offset_public_key: PublicKey
=======
    /// Signature signing the script, input data, public script key and the homomorphic commitment with a combination 
    /// of the homomorphic commitment private values (amount and blinding factor) and the private script key.
    script_signature: CommitmentSignature,
    /// The script offset pubkey, K_O
    script_offset_public_key: PublicKey
>>>>>>> f512982a
}
```

The `script_signature` is an aggregated Schnorr signature signed with a combination of the homomorphic commitment 
<<<<<<< HEAD
private values \\( (v\_i \\, , \\, k\_i )\\) and [script private key] \\(k\_{Si}\\) to prove ownership of thereof, see 
[Signature on Commitment values] by F. Zhang et. al. and [Commitment Signature] by G. Yu. It signs the script, the 
script input, [script public key] and the commitment:
=======
private values \\( (v\_i \\, , \\, k\_i )\\) and private script key \\(k\_{Si}\\) to prove ownership of thereof, see 
[Signature on Commitment values] by F. Zhang et. al. and [Commitment Signature] by G. Yu. It signs the script, the 
script input, public script key and the commitment:
>>>>>>> f512982a

$$
\begin{aligned}
 s_{Si} = (a_{Si}, b_{Si}, R_{Si} )
 \end{aligned}
 \tag{3}
$$
Where
$$
\begin{aligned}
R_{Si} &= r_{Si_a} \cdot H + r_{Si_b} \cdot G \\\\
a_{Si}  &= r_{Si_a} +  e(v_{i}) \\\\
b_{Si} &= r_{Si_b} +  e(k_{Si}+k_i) \\\\
e &= \hash{ R_{Si} \cat \alpha_i \cat \input_i \cat K_{Si} \cat C_i} \\\\
\end{aligned}
\tag{4}
$$
<<<<<<< HEAD

This is verified by the following:
 $$
\begin{aligned}
a_{Si} \cdot H + b_{Si} \cdot G = R_{Si} + (C_i+K_{Si})e
 \end{aligned}
 \tag{5}
$$

The script public key \\(K\_{Si}\\) needed for the script signature verification is not stored with the TransactionInput, 
but obtained by executing the script with the provided input data. Because this signature is signed with the script 
private key \\(k\_{Si}\\), it ensures that only the owner can provide the input data \\(\input_i\\) to the 
TransactionInput. 

### Script Offset

For every transaction an accompanying [script offset] \\( \so \\) needs to be provided. This is there to prove that every  
script public key \\( K\_{Sj} \\) and every sender offset public key \\( K\_{Oi} \\) supplied with the UTXOs are the 
correct ones. The sender will know and provide sender offset private keys \\(k_{Oi} \\) and script private keys 
=======

This is verified by the following:
 $$
\begin{aligned}
a_{Si} \cdot H + b_{Si} \cdot G = R_{Si} + (C_i+K_{Si})e
 \end{aligned}
 \tag{5}
$$

This signature ensures that only the owner can provide the input data  \\(\input_i\\) to the TransactionInput.


### Script Offset

For every transaction an accompanying script offset \\( \so \\) needs to be provided. This is there to prove that every 
public script key \\( K\_{Sj} \\) and every public script offset key \\( K\_{Oi} \\) supplied with the UTXOs are the 
correct ones. The sender will know and provide script offset private keys \\(k_{Oi} \\) and script private keys 
>>>>>>> f512982a
\\(k_{Si} \\); these are combined to create the script offset \\( \so \\), which is calculated as follows:

$$
\begin{aligned}
\so = \sum_j\mathrm{k_{Sj}} - \sum_i\mathrm{k_{Oi}} \\; \text{for each input}, j,\\, \text{and each output}, i
 \end{aligned}
 \tag{6}
$$

Verification of (6) will entail:
$$
\begin{aligned}
\so \cdot G = \sum_j\mathrm{K_{Sj}} - \sum_i\mathrm{K_{Oi}} \\; \text{for each input}, j,\\, \text{and each output}, i
 \end{aligned}
 \tag{7}
$$

We modify the transactions to be:

```rust,ignore
pub struct Transaction {
    
    ...
    
    /// A scalar offset that links outputs and inputs to prevent cut-through, enforcing the correct application of
    /// the output script.
    pub script_offset: BlindingFactor,
}
```

<<<<<<< HEAD
All script offsets (\\(\so\\)) from (6) contained in a block is summed together to create a total [script offset] (8) 
=======
All script offsets (\\(\so\\)) from (6) contained in a block is summed together to create a total script offset (8) 
>>>>>>> f512982a
so that algorithm (6) still holds for a block.

$$
\begin{aligned}
\so_{total} = \sum_k\mathrm{\so_{k}}\\; \text{for every transaction}, k
 \end{aligned}
 \tag{8}
$$

Verification of (8) will entail:

$$
\begin{aligned}
\so_{total} \cdot G = \sum_j\mathrm{K_{Sj}} - \sum_i\mathrm{K_{Oi}} \\; \text{for each input}, j,\\, \text{and each output}, i
 \end{aligned}
 \tag{9}
$$

As can be seen all information required to verify (8) is contained in a block's inputs and outputs. One important 
distinction to make is that the Coinbase output in a coinbase transaction does not count towards the script offset. 
This is because the Coinbase UTXO already has special rules accompanying it and it has no input, thus we cannot generate a 
<<<<<<< HEAD
script offset \\( \so \\). The coinbase output can allow any script \\(\script_i\\) and sender offset public key 
=======
script offset \\( \so \\). The coinbase output can allow any script \\(\script_i\\) and  script offset public key 
>>>>>>> f512982a
\\( K\_{Oi} \\) as long as it does not break any of the rules in [RFC 120](RFC-0120_Consensus.md) and the script is 
honored at spend. If the coinbase is used as in input, it is treated exactly the same as any other input.

We modify Blockheaders to be:
```rust,ignore
pub struct BlockHeader {
    
    ...
    
    /// Sum of script offsets for all kernels in this block.
    pub total_script_offset: BlindingFactor,
}
```

This notion of the script offset \\(\so\\) means that the no third party can remove any input or output from a 
transaction or the block, as that will invalidate the script offset balance equation, either (7) or (9) depending on 
whether the scope is a transaction or block. It is important to know that this also stops 
<<<<<<< HEAD
[cut&#8209;through](#cut-through) so that we can verify all spent UTXO scripts. Because the script private key and  
sender offset private key is not publicly known, its impossible to create a new script offset.
=======
[cut&#8209;through](#cut-through) so that we can verify all spent UTXO scripts. Because the private script key and private 
script offset key is not publicly known, its impossible to create a new script offset.
>>>>>>> f512982a

Certain scripts may allow more than one valid set of input data. Users might be led to believe that this will allow a 
third party to change the script keypair \\((k\_{Si}\\),\\(K\_{Si})\\). If an attacker can change the \\(K\_{Si}\\) 
keys of the input then he can take control of the \\(K\_{Oi}\\) as well, allowing the attacker to change the metadata of 
<<<<<<< HEAD
the UTXO including the script. But as shown in [Script offset security](#script-offset-security), this is not possible.

If equation (7) or (9) balances then we know that every included input and output in the transaction or block has its 
correct script public key and sender offset public key. Signatures (2) & (3) are checked independently from script 
=======
the UTXO including the script. But as shown in [Script Offset security](#script-offset-security), this is not possible.

If equation (7) or (9) balances then we know that every included input and output in the transaction or block has its 
correct public script key and public script offset key. Signatures (2) & (3) are checked independently from script 
>>>>>>> f512982a
offset verification (7) and (9), and looked at in isolation those could verify correctly but can still be signed by fake 
keys. When doing verification in (7) and (9) you know that the signatures and the message/metadata signed by the private 
keys can be trusted.

### Consensus changes

The Mimblewimble balance for blocks and transactions stays the same.

In addition to the changes given above, there are consensus rule changes for transaction and block validation.

<<<<<<< HEAD
Verify that for every valid transaction or block:

1. The [sender metadata signature] \\(s\_{Mi}\\) is valid for every output.
2. The script executes successfully using the given input script data.
3. The result of the script is a valid script public key, \\( K\_S \\).
4. The script signature, \\( s\_{Si} \\), is valid for every input.
=======
For every valid transaction or block,

1. Check the sender signature \\(s\_{Mi}\\) is valid for every output.
2. The script executes successfully using the given input script data.
3. The result of the script is a valid public key, \\( K\_S \\).
4. The script signature, \\( s\_{Si} \\) is valid for every input.
>>>>>>> f512982a
5. The script offset is valid for every transaction and block.

## Examples

Let's cover a few examples to illustrate the new scheme and provide justification for the additional requirements and
validation steps.

### Standard MW transaction

For this use case we have Alice who sends Bob some Tari.
Bob's wallet is  online and is able to countersign the transaction.

Alice creates a new transaction spending \\( C\_a \\) to a new output containing the commitment \\( C\_b \\) (ignoring fees for now).

To spend \\( C\_a \\), she provides:

* An input that contains \\( C\_a \\).
* The script input, \\( \input_a \\).
* A valid script signature, \\( (a_{Sa}, b_{Sa}, R_{Sa}) \\) as per (3),(4) proving that she owns the commitment 
  \\( C\_a \\), knows the private key, \\( k_{Sa} \\), corresponding to \\( K_{Sa} \\), the public key left on the stack 
  after executing \\( \script_a \\) with \\( \input_a \\).
<<<<<<< HEAD
* A sender offset public key, \\( K_{Ob} \\).
=======
* An script offset public key, \\( K_{Ob} \\).
>>>>>>> f512982a
* The script offset, \\( \so\\) with:
$$
\begin{aligned}
\so  = k_{Sa} - k_{Ob}
 \end{aligned}
 \tag{10}
$$


Alice sends the usual first round data to Bob. Bob can then completes his side of the transaction and returns his commitment 
\\(C\_b\\) along with its rangeproof, the partial signature and public blinding factor back to Alice. All this happens as per the 
[standard Mimblewimble protocol]. 

Because Alice is creating the transaction, she has a final say over the script \\( \script_b \\), similar to a 
[bitcoin transaction], but Bob can also opt to send Alice a script \\(\script\_b\\) of his choosing. If Bob did not send a script, 
she chooses something akin to a `NOP` script for the script \\(\script\_b\\).

<<<<<<< HEAD
Alice calculates the [sender metadata signature] \\( s_{Mb} \\) with: 
=======
Alice calculates the sender signature \\( s_{Mb} \\) with: 
>>>>>>> f512982a

$$
\begin{aligned}
  s_{Mb} = r_{mb} + k_{Ob} \hash{ \script_b \cat F_b \cat R_{Mb} }
   \end{aligned}
 \tag{11}
$$

Alice then adds the following info to Bob's TransactionOutput:

* Meta_signature \\(s_{Mb}\\),
<<<<<<< HEAD
* sender offset public key \\( K_{Ob} \\),
=======
* Script offset public key \\( K_{Ob} \\),
>>>>>>> f512982a

She completes the transaction as per [standard Mimblewimble protocol] and also adds the script offset \\( \so \\), after which 
she broadcasts the transaction to the network.

#### Transaction validation

Base nodes validate the transaction as follows:

* They check that the usual Mimblewimble balance holds by summing inputs and outputs and validating against the excess
  signature. This check does not change nor do the other validation rules, such as confirming that all inputs are in
  the UTXO set etc.
<<<<<<< HEAD
* The sender metadata signature \\(s_{Ma}\\) on Bob's output,
=======
* The sender signature \\(s_{Ma}\\) on Bob's output,
>>>>>>> f512982a
* The input script must execute successfully using the provided input data; and the script result must be a valid 
  public key,
* The script signature on Alice's input is valid by checking:
  $$
\begin{aligned}
    a_{Sa} \cdot H + b_{Sa} \cdot G = R_{Sa} + (C_a + K_{Sa})* \hash{ R_{Sa} \cat \alpha_a \cat \input_a \cat K_{Sa} \cat C_a}
  \end{aligned}
 \tag{13}
  $$
* The script offset is verified by checking that the balance holds:
  $$
\begin{aligned}
    \so \cdot{G} = K_{Sa} - K_{Ob}
  \end{aligned}
 \tag{14}
  $$

<<<<<<< HEAD
Finally, when Bob spends this output, he will use \\( K\_{Sb} \\) as his script input and sign it with his script 
private key \\( k\_{Sb} \\). He will choose a new sender offset public key \\( K\_{Oc} \\) to give to the recipient, and 
he will construct the script offset, \\( \so_b \\) as follows:
=======
Finally, when Bob spends this output, he will use \\( K\_{Sb} \\) as his script input and sign it with his private key
\\( k\_{Sb} \\). He will choose a new \\( K\_{Oc} \\) to give to the recipient, and he will construct the 
script offset, \\( \so_b \\) as follows:
>>>>>>> f512982a

$$
\begin{aligned}
\so_b = k_{Sb} - k_{Oc}
  \end{aligned}
 \tag{15}
$$

### One sided payment

In this example, Alice pays Bob, who is not available to countersign the transaction, so Alice initiates a one-sided 
payment,

$$
C_a \Rightarrow  C_b
$$

Once again, transaction fees are ignored to simplify the illustration.

Alice owns \\( C_a \\) and provides the required script to spend the UTXO as was described in the previous cases.

Alice needs a public key from Bob, \\( K_{Sb} \\) to complete the one-sided transaction. This key can be obtained
out-of-band, and might typically be Bob's wallet public key on the Tari network.

Bob requires the value \\( v_b \\) and blinding factor \\( k_b \\) to claim his payment, but he needs to be able to 
claim it without asking Alice for them.

This information can be obtained by using Diffie-Hellman and Bulletproof rewinding. If the blinding factor \\( k\_b \\) 
<<<<<<< HEAD
was calculated with Diffie-Hellman using the sender offset keypair, (\\( k\_{Ob} \\),\\( K\_{Ob} \\)) as the sender 
keypair and the script keypair, \\( (k\_{Sb} \\),\\( K\_{Sb}) \\) as the receiver keypair, the blinding factor 
\\( k\_b \\) can be securely calculated without communication.
=======
was calculated with Diffie-Hellman using the script offset keypair, (\\( k\_{Ob} \\),\\( K\_{Ob} \\)) as the sender keypair 
and the script keypair, \\( (k\_{Sb} \\),\\( K\_{Sb}) \\) as the receiver keypair, the blinding factor \\( k\_b \\) 
can be securely calculated without communication.
>>>>>>> f512982a

Alice uses Bob's public key to create a shared secret, \\( k\_b \\) for the output commitment, \\( C\_b \\), using
Diffie-Hellman key exchange.

Alice calculates \\( k_b \\) as
$$
\begin{aligned}
    k_b = k_{Ob} * K_{Sb}
  \end{aligned}
 \tag{16}
$$

Next Alice next uses Bulletproof rewinding, see [RFC 180](RFC-0180_BulletproofRewinding.md), to encrypt the value 
\\( v_b \\) into the the Bulletproof for the commitment \\( C_b \\). For this she uses 
\\( k_{rewind} =  \hash{k_{b}} \\) as the rewind_key and \\( k_{blinding} =  \hash{\hash{k_{b}}} \\) as the blinding 
key.

Alice knows the script-redeeming private key \\( k_{Sa}\\) for the transaction input.

<<<<<<< HEAD
Alice will create the entire transaction including, generating a new sender offset keypair and calculating the 
=======
Alice will create the entire transaction including, generating a new script offset keypair and calculating the 
>>>>>>> f512982a
script offset,

$$
\begin{aligned}
    \so = k_{Sa} - k_{Ob}
  \end{aligned}
 \tag{17}
$$

She also provides a script that locks the output to Bob's public key, `PushPubkey(K_Sb)`.
This will only be spendable if the sender can provide a valid signature as input that demonstrates proof
of knowledge of \\( k_{Sb}\\) as well as the value and blinding factor of the output \\(C_b\\). Although Alice knowns 
the value and blinding factor of the output \\(C_b\\) only Bob knows \\( k_{Sb}\\).

Any base node can now verify that the transaction is complete, verify the signature on the script, and verify the 
script offset.

For Bob to claim his commitment he will scan the blockchain for a known script because he knowns that the script will 
be `PushPubkey(K_Sb)`. In this case, the script is analogous to an address in Bitcoin or Monero. Bob's wallet can scan 
the blockchain looking for scripts that he would know how to resolve.

When Bob's wallet spots a known script, he requires the blinding factor, \\( k_b \\) and the value \\( v_b \\). First he 
uses Diffie-Hellman to calculate \\( k_b \\). 

Bob calculates \\( k_b \\) as
$$
\begin{aligned}
    k_b = K_{Ob} * k_{Sb}
  \end{aligned}
 \tag{18}
$$

Next Bob's wallet calculates \\( k_{rewind} \\), using \\( k_{rewind} = \hash{k_{b}}\\) and 
(\\( k_{blinding} = \hash{\hash{k_{b}}} \\), using those to rewind the Bulletproof to get the value \\( v_b \\). 

Because Bob's wallet already knowns the script private key \\( k_{Sb} \\), he now knows all the values required to 
spend the commitment \\( C_b \\)

For Bob's part, when he discovers one-sided payments to himself, he should spend them to new outputs using a traditional
transaction to thwart any potential horizon attacks in the future.

To summarise, the information required for one-sided transactions is as follows:

| Transaction input | Symbols                               | Knowledge                                                                                     |
|-------------------|---------------------------------------|-----------------------------------------------------------------------------------------------|
| commitment        | \\( C_a = k_a \cdot G + v \cdot H \\) | Alice knows the blinding factor and value                                                     |
| features          | \\( F_a \\)                           | Public                                                                                        |
| script            | \\( \alpha_a \\)                      | Public                                                                                        |
| script input      | \\( \input_a \\)                      | Public                                                                                        |
<<<<<<< HEAD
| script signature  | \\( a_{Sa},b_{Sa}, R_{Sa} \\)         | Alice knows \\( k_{Sa},\\, r_{Sa} \\) and \\( k_{a},\\, v_{a} \\) of the commitment \\(C_a\\) |
| sender offset public key | \\( K_{Oa} \\)                        | Not used in this transaction                                                                  |
=======
| height            | \\( h_a \\)                           | Public                                                                                        |
| script signature  | \\( a_{Sa},b_{Sa}, R_{Sa} \\)         | Alice knows \\( k_{Sa},\\, r_{Sa} \\) and \\( k_{a},\\, v_{a} \\) of the commitment \\(C_a\\) |
| script offset public key | \\( K_{Oa} \\)                        | Not used in this transaction                                                                  |
>>>>>>> f512982a

| Transaction output | Symbols                               | Knowledge                                                              |
|---------------------------|---------------------------------------|------------------------------------------------------------|
| commitment                | \\( C_b = k_b \cdot G + v \cdot H \\) | Alice and Bob know the blinding factor and value           |
| features                  | \\( F_b \\)                           | Public                                                     |
| script                    | \\( \script_b \\)                     | Script is public. Only Bob knows the correct script input. |
| range proof               |                                       | Alice and Bob know opening parameters                      |
<<<<<<< HEAD
| sender offset public key  | \\( K_{Ob} \\)                        | Alice knows \\( k_{Ob} \\)                                 |
=======
| script offset public key  | \\( K_{Ob} \\)                        | Alice knows \\( k_{Ob} \\)                                 |
>>>>>>> f512982a
| sender metadata signature | \\( s_{Mb}, R_{Mb} \\)                | Alice knows \\( k_{Ob} \\)  and the metadata)              |


### HTLC-like script

In this use case we have a script that controls where it can be spent. The script is out of scope for this example, but
has the following rules:

* Alice can spend the UTXO unilaterally after block _n_, **or**
* Alice and Bob can spend it together.

This would be typically what a lightning-type channel requires.

Alice owns the commitment \\( C_a \\). She and Bob work together to create \\( C_s\\). But we don't yet know who can 
spend the newly created \\( C_s\\) and under what conditions this will be.

$$
C_a \Rightarrow  C_s \Rightarrow  C_x
$$

Alice owns \\( C_a\\), so she knows the blinding factor \\( k_a\\) and the correct input for the script's spending 
<<<<<<< HEAD
conditions. Alice also generates the sender offset keypair, \\( (k_{Os}, K_{Os} )\\).

Now Alice and Bob proceed with the standard transaction flow.

Alice ensures that the sender offset public key \\( K_{Os}\\) is part of the output metadata that contains commitment 
=======
conditions. Alice also generates the script offset keypair, \\( (k_{Os}, K_{Os} )\\).

Now Alice and Bob proceed with the standard transaction flow.

Alice ensures that the script offset public key \\( K_{Os}\\) is part of the output metadata that contains commitment 
>>>>>>> f512982a
\\( C_s\\). Alice will fill in the script with her \\( k_{Sa}\\) to unlock the commitment \\( C_a\\). Because Alice 
owns \\( C_a\\) she needs to construct \\( \so\\) with:

$$
\begin{aligned}
\so = k_{Sa} - k_{Os}
  \end{aligned}
 \tag{19}
$$


The blinding factor, \\( k_s\\) can be generated using a Diffie-Hellman construction. The commitment \\( C_s\\) needs to 
be constructed with the script that Bob agrees on. Until it is mined, Alice could modify the script via double-spend and 
thus Bob must wait until the transaction is confirmed before accepting the conditions of the smart contract between 
Alice and himself.

Once the UTXO is mined, both Alice and Bob possess all the knowledge required to spend the \\( C_s \\) UTXO. It's only
the conditions of the script that will discriminate between the two.

The spending case of either Alice or Bob claiming the commitment \\( C_s\\) follows the same flow described in the 
previous examples, with the sender proving knowledge of \\( k_{Ss}\\) and "unlocking" the spending script.

The case of Alice and Bob spending \\( C_s \\) together to a new multiparty commitment requires some elaboration.

Assume that Alice and Bob want to spend  \\( C_s \\) co-operatively. This involves the script being executed in such a 
way that the resulting public key on the stack is the sum of Alice and Bob's individual script keys, \\( k_{SsA} \\) and 
\\( k_{SaB} \\).

The script input needs to be signed by this aggregate key, and so Alice and Bob must each supply a partial signature 
following the usual Schnorr aggregate mechanics, but one person needs to add in the signature of the blinding factor and 
value.

<<<<<<< HEAD
In an analogous fashion, Alice and Bob also generate an aggregate sender offset private key \\( k_{Ox}\\), each using
=======
In an analogous fashion, Alice and Bob also generate an aggregate script offset private key \\( k_{Ox}\\), each using
>>>>>>> f512982a
their own \\( k_{OxA} \\) and \\( k_{OxB}\\).

To be specific, Alice calculates her portion from

$$
\begin{aligned}
\so_A = k_{SsA} - k_{OxA}
  \end{aligned}
 \tag{20}
$$

Bob will construct his part of the \\( \so\\) with:
$$
\begin{aligned}
\so_B = k_{SsB} - k_{OxB}
  \end{aligned}
 \tag{21}
$$

And the aggregate \\( \so\\) is then:

$$
\begin{aligned}
\so = \so_A + \so_B
  \end{aligned}
 \tag{22}
$$

Notice that in this case, both \\( K_{Ss} \\) and \\( K_{Ox}\\) are aggregate keys.

Notice also that because the script resolves to an aggregate key \\( K_s\\) neither Alice nor Bob can claim the 
commitment \\( C_s\\) without the other party's key. If either party tries to cheat by editing the input, the script 
validation will fail.

<<<<<<< HEAD
If either party tries to cheat by creating a new output, the script offset will not validate correctly as it locks 
=======
If either party tries to cheat by creating a new output, the script offset will not validate correctly as the script offset locks 
>>>>>>> f512982a
the output of the transaction.

A base node validating the transaction will also not be able to tell this is an aggregate transaction as all keys are 
aggregated Schnorr signatures. But it will be able to validate that the script input is correctly signed, thus the 
output public key is correct and that the \\( \so\\) is correctly calculated, meaning that the commitment \\( C_x\\) is 
the correct UTXO for the transaction.

To summarise, the information required for creating a multiparty UTXO is as follows:

| Transaction input           | Symbols                               | Knowledge                                                                                     |
|-----------------------------|---------------------------------------|-----------------------------------------------------------------------------------------------|
| commitment                  | \\( C_a = k_a \cdot G + v \cdot H \\) | Alice knows the blinding factor and value                                                     |
| features                    | \\( F_a \\)                           | Public                                                                                        |
| script                      | \\( \alpha_a \\)                      | Public                                                                                        |
| script input                | \\( \input_a \\)                      | Public                                                                                        |
<<<<<<< HEAD
| script signature            | \\( (a_{Sa},b_{Sa}, R_{Sa}) \\)     | Alice knows \\( k_{Sa},\\, r_{Sa} \\) and \\( k_{a},\\, v_{a} \\) of the commitment \\(C_a\\) |
| sender offset&nbsp;public&nbsp;key | \\( K_{Oa} \\)                        | Not used in this transaction                                                                  |
=======
| height                      | \\( h_a \\)                           | Public                                                                                        |
| script signature            | \\( (a_{Sa},b_{Sa}, R_{Sa}) \\)     | Alice knows \\( k_{Sa},\\, r_{Sa} \\) and \\( k_{a},\\, v_{a} \\) of the commitment \\(C_a\\) |
| script offset&nbsp;public&nbsp;key | \\( K_{Oa} \\)                        | Not used in this transaction                                                                  |
>>>>>>> f512982a

<br>

| Transaction output          | Symbols                                                                | Knowledge                                                                                  |
|-----------------------------|------------------------------------------------------------------------|--------------------------------------------------------------------------------------------|
| commitment                  | \\( C_s = k_s \cdot G + v \cdot H \\)                                  | Alice and Bob know the blinding factor and value                                           |
| features                    | \\( F_s \\)                                                            | Public                                                                                     |
| script                      | \\( \script_s \\)                                                      | Script is public. Alice and Bob only knows their part of the  correct script input.        |
| range proof                 |                                                                        | Alice and Bob know opening parameters                                                      |
<<<<<<< HEAD
| sender offset&nbsp;public&nbsp;key | \\( K_{Os} = K_{OsA} + K_{OsB}\\)       | Alice knows \\( k_{OsA} \\), Bob knows \\( k_{OsB} \\). Neither party knows \\( k_{Os} \\) |
=======
| script offset&nbsp;public&nbsp;key | \\( K_{Os} = K_{OsA} + K_{OsB}\\)       | Alice knows \\( k_{OsA} \\), Bob knows \\( k_{OsB} \\). Neither party knows \\( k_{Os} \\) |
>>>>>>> f512982a
| sender&nbsp;signature       | \\( s_{Ms} = s_{MsA} + s_{MsB}, \\, \\, R_{Ss} = R_{SsA} + R_{SsB} \\) | Alice knows \\( (s_{MsA}, R_{SsA}) \\), Bob knows \\( (s_{MsB}, R_{SsB}) \\)               |

When spending the multi-party input:

| Transaction input           | Symbols                                 | Knowledge                                                                                                                                                          |
|-----------------------------|-----------------------------------------|--------------------------------------------------------------------------------------------------------------------------------------------------------------------|
| commitment                  | \\( C_s = k_s \cdot G + v_s \cdot H \\) | Alice and Bob know the blinding factor and value                                                                                                                   |
| features                    | \\( F_s \\)                             | Public                                                                                                                                                             |
| script                      | \\( \alpha_s \\)                        | Public                                                                                                                                                             |
| script input                | \\( \input_s \\)                        | Public                                                                                                                                                             |
<<<<<<< HEAD
| script&nbsp;signature       | \\( (a_{Ss} ,b_{Ss} , R_{Ss}) \\)     | Alice knows \\( (k_{SsA},\\, r_{SsA}) \\), Bob knows \\( (k_{SsB},\\, r_{SsB}) \\). Both parties know \\( (k_{s},\\, v_{s}) \\). Neither party knows \\( k_{Ss}\\) |
| sender offset&nbsp;public&nbsp;key | \\( K_{Os} \\)                          | As above, Alice and Bob each know part of the sender offset key                                                                                                           |
=======
| height                      | \\( h_a \\)                             | Public                                                                                                                                                             |
| script&nbsp;signature       | \\( (a_{Ss} ,b_{Ss} , R_{Ss}) \\)     | Alice knows \\( (k_{SsA},\\, r_{SsA}) \\), Bob knows \\( (k_{SsB},\\, r_{SsB}) \\). Both parties know \\( (k_{s},\\, v_{s}) \\). Neither party knows \\( k_{Ss}\\) |
| script offset&nbsp;public&nbsp;key | \\( K_{Os} \\)                          | As above, Alice and Bob each know part of the script offset key                                                                                                           |
>>>>>>> f512982a


### Cut-through

A major issue with many Mimblewimble extension schemes is that miners are able to cut-through UTXOs if an output is 
spent in the same block it was created. This makes it so that the intervening UTXO never existed; along with any checks 
and balances carried in that UTXO. It's also impossible to prove without additional information that cut-through even 
occurred (though one may suspect, since the "one" transaction would contribute two kernels to the block).

<<<<<<< HEAD
In particular, cut-through is devastating for an idea like TariScript which relies on conditions present in the UTXO 
being enforced.

This is a reason for the presence of the script offset in the TariScript proposal. It mathematically links all inputs 
=======
In particular, cut-through is devastating for an idea like Tari Script which relies on conditions present in the UTXO 
being enforced.

This is a reason for the presence of the script offset in the Tari Script proposal. It mathematically links all inputs 
>>>>>>> f512982a
and outputs of all the transactions in a block and that tallied up to create the script offset. Providing the script 
offset requires knowledge of keys that miners do not possess; thus they are unable to produce the necessary script 
offset when attempting to perform cut-through on a pair of transactions.

Lets show by example how the script offset stops cut-through, where Alice spends to Bob who spends to Carol. Ignoring 
fees, we have: 
$$
C_a \Rightarrow  C_b \Rightarrow  C_c
$$

For these two transactions, the total script offset is calculated as follows:
<<<<<<< HEAD
$$
\begin{aligned}
\so_1 = k_{Sa} - k_{Ob}\\\\
\so_2 = k_{Sb} - k_{Oc}\\\\
\end{aligned}
$$
=======
$$
\begin{aligned}
\so_1 = k_{Sa} - k_{Ob}\\\\
\so_2 = k_{Sb} - k_{Oc}\\\\
\end{aligned}
$$
>>>>>>> f512982a
$$
\begin{aligned}
\so_t = \so_1 + \so_2 =  (k_{Sa} + k_{Sb}) - (k_{Ob} + k_{Oc})\\\\
\end{aligned}
$$
In standard Mimblewimble [cut-through] can be applied to get:
$$
C_a \Rightarrow  C_c
$$

After cut-through the total script offset becomes: 

$$
\begin{aligned}
\so'\_t = k\_{Sa} - k\_{Oc}\\\\
\end{aligned}
$$

As we can see:
$$
\begin{aligned}
 \so\_t\ \neq \so'\_t \\\\
\end{aligned}
$$

<<<<<<< HEAD
A third party cannot generate a new script offset as only the original owner can provide the script private key \\(k\_{Sa}\\) 
to create a new script offset. 

### Script offset security
=======
A third party cannot generate a new script offset as only the original owner can provide the private script key \\(k\_{Sa}\\) 
to create a new script offset. 

### Script Offset security
>>>>>>> f512982a

If all the inputs in a transaction or a block contain scripts such as just `NOP` or `CompareHeight` commands, then the 
hypothesis is that it is possible to recreate a false script offset. Lets show by example why this is not possible. In 
this Example we have Alice who pays Bob with no change output:
$$
C_a \Rightarrow  C_b
$$

Alice has an output \\(C\_{a}\\) which contains a script that only has a `NOP` command in it. This means that the 
script \\( \script\_a \\) will immediately exit on execution leaving the entire input data \\( \input\_a \\)on the 
stack. She sends all the required information to Bob as per the [standard mw transaction](#standard-mw-transaction), who 
<<<<<<< HEAD
creates an output \\(C\_{b}\\). Because of the `NOP` script \\( \script\_a \\), Bob can change the script public key 
\\( K\_{Sa}\\) contained in the input data. Bob can now use his own \\(k'\_{Sa}\\) as the script private key. He 
replaces the sender offset public key with his own \\(K'\_{Ob}\\) allowing him to change the script 
\\( \script\_b \\) and generate a new signature as in (2). Bob can now generate a new script offset with 
=======
creates an output \\(C\_{b}\\). Because of the `NOP` script \\( \script\_a \\), Bob can change the public script key 
\\( K\_{Sa}\\) contained in the input data. Bob can now use his own \\(k'\_{Sa}\\) as the script private key. He 
replaces the script offset public key with his own \\(K'\_{Ob}\\) allowing him to change the script 
\\( \script\_b \\) and generate a new signature as in (2). Bob cab now generate a new script offset with 
>>>>>>> f512982a
\\(\so' = k'\_{Sa} - k'\_{Ob} \\). Up to this point, it all seems valid. No one can detect that Bob changed the script 
to \\( \script\_b \\).

But what Bob also needs to do is generate the signature in (3). For this signature Bob needs to know 
\\(k\_{Sa}, k\_a, v\_a\\). Because Bob created a fake script private key, and there is no change in this transaction, 
he does know the script private key and the value. But Bob does not know the blinding factor \\(k\_a\\) of Alice's 
commitment and thus cannot complete the signature in (3). Only the rightful owner of the commitment, which in 
Mimblewimble terms is the  person who knows \\( k\_a, v\_a\\), can generate the signature in (3).


### Script lock key generation

At face value, it looks like the burden for wallets has tripled, since each UTXO owner has to remember three private 
<<<<<<< HEAD
keys, the spend key, \\( k_i \\), the sender offset key \\( k_{O} \\) and the script key \\( k_{S} \\). In practice, the 
script key will often be a static key associated with the user's node or wallet. Even if it is not, the script and 
sender offset keys can be deterministically derived from the spend key. For example, \\( k_{S} \\) could be 
=======
keys, the spend key, \\( k_i \\), the script offset key \\( k_{O} \\) and the script key \\( k_{S} \\). In practice, the script 
key will often be a static key associated with the user's node or wallet. Even if it is not, the script and script offset keys
can be deterministically derived from the spend key. For example, \\( k_{S} \\) could be 
>>>>>>> f512982a
\\( \hash{ k_i \cat \alpha} \\).

### Blockchain bloat

The most obvious drawback to Tari Script is the effect it will have on blockchain size. UTXOs are substantially larger,
with the addition of the script, script signature, and a public key to every output.

These can eventually be pruned, but will increase storage and bandwidth requirements.

Input size of a block will now be much bigger as each input was previously just a commitment and output features.
Each input now includes a script, input_data, the script signature and an extra public key. This could be compacted by
just broadcasting input hashes along with the missing script input data and signature, instead of the full input in
transaction messages, but this will still be larger than inputs are currently.

Every header will also be bigger as it includes an extra blinding factor that will not be pruned away.

### Fodder for chain analysis

<<<<<<< HEAD
Another potential drawback of TariScript is the additional information that is handed to entities wishing to perform 
=======
Another potential drawback of Tari Script is the additional information that is handed to entities wishing to perform 
>>>>>>> f512982a
chain analysis. Having scripts attached to outputs will often clearly mark the purpose of that UTXO. Users may wish to 
re-spend outputs into vanilla, default UTXOs in a mixing transaction to disassociate Tari funds from a particular 
script.

## Notation


Where possible, the "usual" notation is used to denote terms commonly found in cryptocurrency literature. Lower case characters are used as private keys, while uppercase characters are used as public keys. New terms 
<<<<<<< HEAD
introduced by TariScript are assigned greek lowercase letters in most cases. The capital letter subscripts, _R_ and _S_ 
=======
introduced by Tari Script are assigned greek lowercase letters in most cases. The capital letter subscripts, _R_ and _S_ 
>>>>>>> f512982a
refer to a UTXO _receiver_ and _script_ respectively.

| Symbol                    | Definition                                                                                                                                                                                                                            |
|---------------------------|---------------------------------------------------------------------------------------------------------------------------------------------------------------------------------------------------------------------------------------|
| \\( \script_i \\)         | An output script for output _i_, serialised to binary.                                                                                                                                                                                |
| \\( F_i \\)               | Output features for UTXO _i_.                                                                                                                                                                                                         |
| \\( f_t \\)               | Transaction fee for transaction _t_.                                                                                                                                                                                                  |
| \\( m_t \\)               | Metadata for transaction _t_. Currently this includes the lock height.                                                                                                                                                                |
<<<<<<< HEAD
| \\( (k_{Oi}\, K_{Oi}) \\) | The private - public keypair for the UTXO sender offset key.                                                                                                                                                                          |
=======
| \\( (k_{Oi}\, K_{Oi}) \\) | The private - public keypair for the UTXO script offset key.                                                                                                                                                                          |
>>>>>>> f512982a
| \\( (k_{Si}\, K_{Si}) \\) | The private - public keypair for the script key. The script, \\( \script_i \\) resolves to \\( K_S \\) after completing execution.                                                                                                    |
| \\( \so_t \\)             | The script offset for transaction _t_, as \\( \so_t = \sum_j{ k_{Sjt}} - \sum_i{k_{Oit}}\\)                                                                                                                                           |
| \\( C_i \\)               | A Pedersen commitment to a value \\( v_i \\), as \\( C_i = k_i \cdot{G} + v_i \cdot H \\)                                                                                                                                             |
| \\( \input_i \\)          | The serialised input for script \\( \script_i \\)                                                                                                                                                                                     |
| \\( s_{Si} \\)            | A script signature for output \\( i \\), as \\( s_{Si} = (a_{Si}, b_{Si}, R_{Si} ) = (r_{Si_a} +  e(v_{i})), (r_{Si_b} + e(k_{Si}+k_i)) \\; \text{where} \\; e = \hash{ R_{Si} \cat \script_i \cat \input_i \cat K_{Si} \cat C_i} \\) |
<<<<<<< HEAD
| \\( s_{Mi} \\)            | A sender metadata signature for output \\( i \\), as \\( s_{Mi} = r_{Mi} + k_{Oi}\hash{ \script_i \cat F_i \cat R_{Mi}  } \\)                                                                                                                  |
=======
| \\( s_{Mi} \\)            | A sender signature for output \\( i \\), as \\( s_{Mi} = r_{Mi} + k_{Oi}\hash{ \script_i \cat F_i \cat R_{Mi}  } \\)                                                                                                                  |
>>>>>>> f512982a

## Extensions

### Covenants

<<<<<<< HEAD
TariScript places restrictions on _who_ can spend UTXOs. It will also be useful for Tari digital asset applications to
=======
Tari Script places restrictions on _who_ can spend UTXOs. It will also be useful for Tari digital asset applications to
>>>>>>> f512982a
restrict _how_ or _where_ UTXOs may be spent in some cases. The general term for these sorts of restrictions are termed
_covenants_. The [Handshake white paper] has a fairly good description of how covenants work.

It is beyond the scope of this RFC, but it's anticipated that TariScript would play a key role in the introduction of
generalised covenant support into Tari.

### Lock-time malleability

The current Tari protocol has an issue with Transaction Output Maturity malleability. This output feature is enforced in
the consensus rules, but it is actually possible for a miner to change the value without invalidating the transaction.

With Tari Script, output features are properly committed to in the transaction and verified as part of the script offset
validation.

### Credits

- [@CjS77](https://github.com/CjS77)
- [@hansieodendaal](https://github.com/hansieodendaal)
- [@philipr-za](https://github.com/philipr-za) 
- [@SWvheerden](https://github.com/SWvheerden)

Thanks to David Burkett for proposing a method to prevent cut-through and willingness to discuss ideas.

[data commitments]: https://phyro.github.io/grinvestigation/data_commitments.html
[LIP-004]: https://github.com/DavidBurkett/lips/blob/master/lip-0004.mediawiki
[Scriptless script]: https://tlu.tarilabs.com/cryptography/scriptless-scripts/introduction-to-scriptless-scripts.html
[Handshake white paper]: https://handshake.org/files/handshake.txt
[Signature on Commitment values]: https://documents.uow.edu.au/~wsusilo/ZCMS_IJNS08.pdf
[Commitment Signature]: https://eprint.iacr.org/2020/061.pdf
[cut-through]: https://tlu.tarilabs.com/protocols/grin-protocol-overview/MainReport.html#cut-through
[standard Mimblewimble protocol]: https://tlu.tarilabs.com/protocols/mimblewimble-1/MainReport.html
<<<<<<< HEAD
[bitcoin transaction]: https://en.bitcoin.it/wiki/Transaction

[TariScript]: Glossary.md#tariscript
[sender metadata signature]: Glossary.md#sender-metadata-signature
[script private key]: Glossary.md#script-keypair
[script public key]: Glossary.md#script-keypair
[sender offset]: Glossary.md#sender-offset-keypair
[script offset]: Glossary.md#script-offset
=======
[bitcoin transaction]: https://en.bitcoin.it/wiki/Transaction
>>>>>>> f512982a
<|MERGE_RESOLUTION|>--- conflicted
+++ resolved
@@ -21,7 +21,6 @@
    disclaimer in the documentation and/or other materials provided with the distribution.
 3. Neither the name of the copyright holder nor the names of its contributors may be used to endorse or promote products
    derived from this software without specific prior written permission.
-
 
 THIS DOCUMENT IS PROVIDED BY THE COPYRIGHT HOLDERS AND CONTRIBUTORS "AS IS", AND ANY EXPRESS OR IMPLIED WARRANTIES,
 INCLUDING, BUT NOT LIMITED TO, THE IMPLIED WARRANTIES OF MERCHANTABILITY AND FITNESS FOR A PARTICULAR PURPOSE ARE
@@ -55,10 +54,9 @@
 
 ## Related Requests for Comment
 
-* [RFC-0200: Base Layer Extensions](BaseLayerExtensions.md)
-* [RFC-0202: TariScript Opcodes](RFC-0202_TariScriptOpcodes.md)
-* [RFC-0300: The Tari Digital Assets Network](RFC-0300_DAN.md)
-
+- [RFC-0200: Base Layer Extensions](BaseLayerExtensions.md)
+- [RFC-0202: TariScript Opcodes](RFC-0202_TariScriptOpcodes.md)
+- [RFC-0300: The Tari Digital Assets Network](RFC-0300_DAN.md)
 
 $$
 \newcommand{\script}{\alpha} % utxo script
@@ -74,9 +72,9 @@
 Mimblewimble-clone-coin.
 It should also be fairly clear that vanilla Mimblewimble does not have the feature set to provide functionality such as:
 
-* One-sided payments
-* Multiparty side-chain peg outs and peg-ins
-* Generalised smart contracts
+- One-sided payments
+- Multiparty side-chain peg outs and peg-ins
+- Generalised smart contracts
 
 Extensions to Mimblewimble have been proposed for most of these features, for example, David Burkett's one-sided payment
 proposal for LiteCoin ([LIP-004]), this project's [HTLC RFC](RFC-0230_HTLC.md) and the pegging proposals for the
@@ -84,8 +82,8 @@
 
 Some smart contract features are possible, or partly possible in vanilla [Mimblewimble] using [Scriptless script], such as
 
-* Atomic swaps 
-* Hash time-locked contracts
+- Atomic swaps
+- Hash time-locked contracts
 
 This RFC makes the case that if Tari were to implement a scripting language similar to Bitcoin script, then all of these
 use cases will collapse and can be achieved under a single set of (relatively minor) modifications and additions to the
@@ -93,14 +91,14 @@
 
 ## Scripting on Mimblewimble
 
-To the author's knowledge, none of existing [Mimblewimble] projects have employed a scripting language, nor are there 
-ambitions to do so. 
- 
+To the author's knowledge, none of existing [Mimblewimble] projects have employed a scripting language, nor are there
+ambitions to do so.
+
 [Grin](https://github.com/mimblewimble/grin) styles itself as a "Minimal implementation of the Mimblewimble protocol",
 so one might infer that this status is unlikely to change soon.
 
 Beam [recently announced](https://github.com/BeamMW/beam/wiki/Beam-Smart-Contracts) the inclusion of a smart contract
-protocol, which allows users to execute arbitrary code (shaders) in a sandboxed Beam VM and have the results of that 
+protocol, which allows users to execute arbitrary code (shaders) in a sandboxed Beam VM and have the results of that
 code interact with transactions.
 
 [Mimblewimble coin](https://github.com/mwcproject/mwc-node/blob/master/doc/roadmap.md) is a fork of Grin and "considers
@@ -112,35 +110,25 @@
 
 ### Scriptless scripts
 
-<<<<<<< HEAD
 [Scriptless script] is a wonderfully elegant technology and inclusion of [TariScript] does not preclude the use of
-=======
-[Scriptless script] is a wonderfully elegant technology and inclusion of Tari Script does not preclude the use of
->>>>>>> f512982a
 Scriptless script in Tari. However, scriptless scripts have some disadvantages:
 
-* They are often difficult to reason about, with the result that the development of features based on scriptless scripts
+- They are often difficult to reason about, with the result that the development of features based on scriptless scripts
   is essentially in the hands of a very select group of cryptographers and developers.
-* The use case set is impressive considering that the "scripts" are essentially signature wrangling, but is still 
+- The use case set is impressive considering that the "scripts" are essentially signature wrangling, but is still
   somewhat limited.
-* Every feature must be written and implemented separately using the specific and specialised protocol designed for that
+- Every feature must be written and implemented separately using the specific and specialised protocol designed for that
   feature. That is, it cannot be used as a dynamic scripting framework on a running blockchain.
 
-<<<<<<< HEAD
 ## TariScript - a brief motivation
 
 The essential idea of [TariScript] is as follows:
-=======
-## Tari Script - a brief motivation
-
-The essential idea of Tari Script is as follows:
->>>>>>> f512982a
 
 Given a standard Tari UTXO, we add _additional restrictions_ on whether that UTXO can be included as a valid input in a
 transaction.
 
 As long as those conditions are suitably committed to, are not malleable throughout the existence of the UTXO, and one
-can prove that the script came from the UTXO owner, then these conditions are not that different to the 
+can prove that the script came from the UTXO owner, then these conditions are not that different to the
 requirement of having range proofs attached to UTXOs, which require that the value of Tari commitments is non-negative.
 
 This argument is independent of the nature of the additional restrictions. Specifically, if these restrictions are
@@ -160,37 +148,29 @@
 But if there was a steady inflation bug due to invalid range proofs making it into the blockchain, a pruned mode sync
 would still detect that _something_ was awry, because the global coin supply balance acts as another check.
 
-<<<<<<< HEAD
 With TariScript, once the script has been pruned away, and then there is a re-org to an earlier point on the chain,
-=======
-With Tari Script, once the script has been pruned away, and then there is a re-org to an earlier point on the chain,
->>>>>>> f512982a
 then there's no way to ensure that the script was honoured unless you run an archival node.
 
-This is broadly in keeping with the Mimblewimble security guarantees that, in pruned-mode synchronisation, individual 
+This is broadly in keeping with the Mimblewimble security guarantees that, in pruned-mode synchronisation, individual
 transactions are not necessarily verified during chain synchronisation.
 
 However, the guarantee that no additional coins are created or destroyed remains intact.
 
-<<<<<<< HEAD
-Put another way, the blockchain relies on the network _at the time_ to enforce the TariScript spending rules. 
-=======
-Put another way, the blockchain relies on the network _at the time_ to enforce the Tari Script spending rules. 
->>>>>>> f512982a
+Put another way, the blockchain relies on the network _at the time_ to enforce the TariScript spending rules.
 This means that the scheme may be susceptible to certain _horizon attacks_.
 
-Incidentally, a single honest archival node would be able to detect any fraud on the same chain and provide a simple 
+Incidentally, a single honest archival node would be able to detect any fraud on the same chain and provide a simple
 proof that a transaction did not honour the redeem script.
 
 ### Additional requirements
 
 The assumptions that broadly equate scripting with range proofs in the above argument are:
 
-* The script must be committed to the blockchain.
-* The script must not be malleable in any way without invalidating the transaction. This restriction extends to all 
+- The script must be committed to the blockchain.
+- The script must not be malleable in any way without invalidating the transaction. This restriction extends to all
   participants, including the UTXO owner.
-* We must be able to prove that the UTXO originator provides the script and no-one else.
-* The scripts and their redeeming inputs must be stored on the block chain. In particular, the input data must not be
+- We must be able to prove that the UTXO originator provides the script and no-one else.
+- The scripts and their redeeming inputs must be stored on the block chain. In particular, the input data must not be
   malleable.
 
 The next section discusses the specific proposals for achieving these requirements.
@@ -199,44 +179,25 @@
 
 Please refer to [Notation](#notation), which provides important pre-knowledge for the remainder of the report.
 
-<<<<<<< HEAD
 At a high level, TariScript works as follows:
 
-* The spending _script_ \\((\script)\\) is recorded in the transaction UTXO.
-* UTXOs also define a new, _[sender offset] public key_ \\((K\_{O})\\).
-* After the _script_ \\((\script)\\) is executed, the execution stack must contain exactly one value that will be interpreted as the 
-  _[script public key]_ \\((K\_{S})\\). One can prove ownership of a UTXO by demonstrating knowledge of both the commitment _blinding 
-  factor_ \\((k\\)), _and_ the _[script private key]_ \\((k_\{S})\\).
-* The _script private key_ \\((k_\{S})\\), commitment _blinding factor_ \\((k)\\) and commitment _value_ \\((v)\\) signs the _script 
+- The spending _script_ \\((\script)\\) is recorded in the transaction UTXO.
+- UTXOs also define a new, _[sender offset] public key_ \\((K\_{O})\\).
+- After the _script_ \\((\script)\\) is executed, the execution stack must contain exactly one value that will be interpreted as the
+  _[script public key]_ \\((K\_{S})\\). One can prove ownership of a UTXO by demonstrating knowledge of both the commitment _blinding
+  factor_ \\((k\\)), _and_ the _[script private key]_ \\((k\_\{S})\\).
+- The _script private key_ \\((k*\{S})\\), commitment \_blinding factor* \\((k)\\) and commitment _value_ \\((v)\\) signs the _script
   input data_ \\((\input)\\).
-* The _sender offset private keys_ \\((k\_{O})\\) and _script private keys_ \\((k\_{S})\\) are used in conjunction to create a _script 
-=======
-At a high level, Tari Script works as follows:
-
-* The spending _script_ \\((\script)\\) is recorded in the transaction UTXO.
-* UTXOs also define a new, _script offset public key_ \\((K\_{O})\\).
-* After the _script_ \\((\script)\\) is executed, the execution stack must contain exactly one value that will be interpreted as the 
-  _script public key_ \\((K\_{S})\\). One can prove ownership of a UTXO by demonstrating knowledge of both the commitment _blinding 
-  factor_ \\((k\\)), _and_ the _script private key_ \\((k_\{S})\\).
-* The _script private key_ \\((k_\{S})\\), commitment _blinding factor_ \\((k)\\) and commitment _value_ \\((v)\\) signs the _script 
-  input data_ \\((\input)\\).
-* The _script offset private keys_ \\((k\_{O})\\) and _script private keys_ \\((k\_{S})\\) are used in conjunction to create a _script 
->>>>>>> f512982a
+- The _sender offset private keys_ \\((k\_{O})\\) and _script private keys_ \\((k\_{S})\\) are used in conjunction to create a _script
   offset_ \\((\so)\\), which are used in the consensus balance to prevent a number of attacks.
 
 ### UTXO data commitments
 
-<<<<<<< HEAD
-The script, as well as other UTXO metadata, such as the output features are signed for with the [sender offset] private 
-key to prevent malleability. As we will describe later, the notion of a [script offset] is introduced to prevent 
+The script, as well as other UTXO metadata, such as the output features are signed for with the [sender offset] private
+key to prevent malleability. As we will describe later, the notion of a [script offset] is introduced to prevent
 cut-through and forces the preservation of these commitments until they are recorded into the blockchain.
-=======
-The script, as well as other UTXO metadata, such as the output features are signed for with the script offset key to 
-prevent malleability. As we will describe later, the notion of a script offset is introduced to prevent cut-through 
-and forces the preservation of these commitments until they are recorded into the blockchain.
->>>>>>> f512982a
- 
-There are two changes to the protocol data structures that must be made to allow this scheme to work. 
+
+There are two changes to the protocol data structures that must be made to allow this scheme to work.
 
 The first is a relatively minor adjustment to the transaction output definition.
 The second is the inclusion of script input data and an additional public key in the transaction input field.
@@ -258,11 +219,7 @@
 
 _Note:_ Currently, the output features are actually malleable. Tari Script fixes this.
 
-<<<<<<< HEAD
 Under TariScript, this definition changes to accommodate the script and the [sender offset] public keys:
-=======
-Under Tari Script, this definition changes to accommodate the script and the script offset public keys:
->>>>>>> f512982a
 
 ```rust,ignore
 pub struct TransactionOutput {
@@ -274,15 +231,9 @@
     proof: RangeProof,
     /// The serialised script
     script: Vec<u8>,
-<<<<<<< HEAD
     /// The sender offset pubkey, K_O
     sender_offset_public_key: PublicKey
     /// UTXO signature with the sender offset private key, k_O
-=======
-    /// The script offset pubkey, K_O
-    script_offset_public_key: PublicKey
-    /// UTXO signature with the script offset private key, k_O
->>>>>>> f512982a
     sender_metadata_signature : Signature
 }
 ```
@@ -296,30 +247,22 @@
  \tag{1}
 $$
 
-<<<<<<< HEAD
-The [sender metadata signature] signs the metadata of the UTXO with the sender offset private key \\( k_{Oi} \\) and this stops 
-=======
-The sender signature signs the  metadata of the UTXO with the script offset private key \\( k_{Oi} \\) and this stops 
->>>>>>> f512982a
+The [sender metadata signature] signs the metadata of the UTXO with the sender offset private key \\( k\_{Oi} \\) and this stops
 malleability of the UTXO metadata.
 
 $$
-\begin{aligned} 
+\begin{aligned}
 s_{Mi} = r_{Mi} + k_{Oi} \hash{ \script_i \cat F_i \cat R_{Mi} }
  \end{aligned}
  \tag{2}
 $$
 
-
 Note that:
-* The UTXO has a positive value `v` like any normal UTXO. 
-* The script and the output features can no longer be changed by the miner or any other party. Once mined, the owner can
-<<<<<<< HEAD
+
+- The UTXO has a positive value `v` like any normal UTXO.
+- The script and the output features can no longer be changed by the miner or any other party. Once mined, the owner can
   also no longer change the script or output features without invalidating the sender meta data signature.
-=======
-  also no longer change the script or output features without invalidating the meta data signature.
->>>>>>> f512982a
-* We provide the complete script on the output.
+- We provide the complete script on the output.
 
 ### Transaction input changes
 
@@ -334,8 +277,8 @@
 }
 ```
 
-In standard Mimblewimble, an input is the same as an output _sans_ range proof. The range proof doesn't need to be 
-checked again when spending inputs, so it is dropped. 
+In standard Mimblewimble, an input is the same as an output _sans_ range proof. The range proof doesn't need to be
+checked again when spending inputs, so it is dropped.
 
 The updated input definition is:
 
@@ -349,32 +292,18 @@
     script: Vec<u8>,
     /// The script input data, if any
     input_data: Vec<u8>,
-<<<<<<< HEAD
-    /// Signature signing the script, input data, [script public key] and the homomorphic commitment with a combination 
+    /// Signature signing the script, input data, [script public key] and the homomorphic commitment with a combination
     /// of the homomorphic commitment private values (amount and blinding factor) and the [script private key].
     script_signature: CommitmentSignature,
     /// The sender offset pubkey, K_O
     sender_offset_public_key: PublicKey
-=======
-    /// Signature signing the script, input data, public script key and the homomorphic commitment with a combination 
-    /// of the homomorphic commitment private values (amount and blinding factor) and the private script key.
-    script_signature: CommitmentSignature,
-    /// The script offset pubkey, K_O
-    script_offset_public_key: PublicKey
->>>>>>> f512982a
 }
 ```
 
-The `script_signature` is an aggregated Schnorr signature signed with a combination of the homomorphic commitment 
-<<<<<<< HEAD
-private values \\( (v\_i \\, , \\, k\_i )\\) and [script private key] \\(k\_{Si}\\) to prove ownership of thereof, see 
-[Signature on Commitment values] by F. Zhang et. al. and [Commitment Signature] by G. Yu. It signs the script, the 
+The `script_signature` is an aggregated Schnorr signature signed with a combination of the homomorphic commitment
+private values \\( (v_i \\, , \\, k_i )\\) and [script private key] \\(k\_{Si}\\) to prove ownership of thereof, see
+[Signature on Commitment values] by F. Zhang et. al. and [Commitment Signature] by G. Yu. It signs the script, the
 script input, [script public key] and the commitment:
-=======
-private values \\( (v\_i \\, , \\, k\_i )\\) and private script key \\(k\_{Si}\\) to prove ownership of thereof, see 
-[Signature on Commitment values] by F. Zhang et. al. and [Commitment Signature] by G. Yu. It signs the script, the 
-script input, public script key and the commitment:
->>>>>>> f512982a
 
 $$
 \begin{aligned}
@@ -382,7 +311,9 @@
  \end{aligned}
  \tag{3}
 $$
+
 Where
+
 $$
 \begin{aligned}
 R_{Si} &= r_{Si_a} \cdot H + r_{Si_b} \cdot G \\\\
@@ -392,46 +323,27 @@
 \end{aligned}
 \tag{4}
 $$
-<<<<<<< HEAD
 
 This is verified by the following:
- $$
+
+$$
 \begin{aligned}
 a_{Si} \cdot H + b_{Si} \cdot G = R_{Si} + (C_i+K_{Si})e
- \end{aligned}
- \tag{5}
-$$
-
-The script public key \\(K\_{Si}\\) needed for the script signature verification is not stored with the TransactionInput, 
-but obtained by executing the script with the provided input data. Because this signature is signed with the script 
-private key \\(k\_{Si}\\), it ensures that only the owner can provide the input data \\(\input_i\\) to the 
-TransactionInput. 
+\end{aligned}
+\tag{5}
+$$
+
+The script public key \\(K\_{Si}\\) needed for the script signature verification is not stored with the TransactionInput,
+but obtained by executing the script with the provided input data. Because this signature is signed with the script
+private key \\(k\_{Si}\\), it ensures that only the owner can provide the input data \\(\input_i\\) to the
+TransactionInput.
 
 ### Script Offset
 
-For every transaction an accompanying [script offset] \\( \so \\) needs to be provided. This is there to prove that every  
-script public key \\( K\_{Sj} \\) and every sender offset public key \\( K\_{Oi} \\) supplied with the UTXOs are the 
-correct ones. The sender will know and provide sender offset private keys \\(k_{Oi} \\) and script private keys 
-=======
-
-This is verified by the following:
- $$
-\begin{aligned}
-a_{Si} \cdot H + b_{Si} \cdot G = R_{Si} + (C_i+K_{Si})e
- \end{aligned}
- \tag{5}
-$$
-
-This signature ensures that only the owner can provide the input data  \\(\input_i\\) to the TransactionInput.
-
-
-### Script Offset
-
-For every transaction an accompanying script offset \\( \so \\) needs to be provided. This is there to prove that every 
-public script key \\( K\_{Sj} \\) and every public script offset key \\( K\_{Oi} \\) supplied with the UTXOs are the 
-correct ones. The sender will know and provide script offset private keys \\(k_{Oi} \\) and script private keys 
->>>>>>> f512982a
-\\(k_{Si} \\); these are combined to create the script offset \\( \so \\), which is calculated as follows:
+For every transaction an accompanying [script offset] \\( \so \\) needs to be provided. This is there to prove that every
+script public key \\( K\_{Sj} \\) and every sender offset public key \\( K\_{Oi} \\) supplied with the UTXOs are the
+correct ones. The sender will know and provide sender offset private keys \\(k*{Oi} \\) and script private keys
+\\(k*{Si} \\); these are combined to create the script offset \\( \so \\), which is calculated as follows:
 
 $$
 \begin{aligned}
@@ -441,6 +353,7 @@
 $$
 
 Verification of (6) will entail:
+
 $$
 \begin{aligned}
 \so \cdot G = \sum_j\mathrm{K_{Sj}} - \sum_i\mathrm{K_{Oi}} \\; \text{for each input}, j,\\, \text{and each output}, i
@@ -452,20 +365,16 @@
 
 ```rust,ignore
 pub struct Transaction {
-    
+
     ...
-    
+
     /// A scalar offset that links outputs and inputs to prevent cut-through, enforcing the correct application of
     /// the output script.
     pub script_offset: BlindingFactor,
 }
 ```
 
-<<<<<<< HEAD
-All script offsets (\\(\so\\)) from (6) contained in a block is summed together to create a total [script offset] (8) 
-=======
-All script offsets (\\(\so\\)) from (6) contained in a block is summed together to create a total script offset (8) 
->>>>>>> f512982a
+All script offsets (\\(\so\\)) from (6) contained in a block is summed together to create a total [script offset] (8)
 so that algorithm (6) still holds for a block.
 
 $$
@@ -484,55 +393,40 @@
  \tag{9}
 $$
 
-As can be seen all information required to verify (8) is contained in a block's inputs and outputs. One important 
-distinction to make is that the Coinbase output in a coinbase transaction does not count towards the script offset. 
-This is because the Coinbase UTXO already has special rules accompanying it and it has no input, thus we cannot generate a 
-<<<<<<< HEAD
-script offset \\( \so \\). The coinbase output can allow any script \\(\script_i\\) and sender offset public key 
-=======
-script offset \\( \so \\). The coinbase output can allow any script \\(\script_i\\) and  script offset public key 
->>>>>>> f512982a
-\\( K\_{Oi} \\) as long as it does not break any of the rules in [RFC 120](RFC-0120_Consensus.md) and the script is 
+As can be seen all information required to verify (8) is contained in a block's inputs and outputs. One important
+distinction to make is that the Coinbase output in a coinbase transaction does not count towards the script offset.
+This is because the Coinbase UTXO already has special rules accompanying it and it has no input, thus we cannot generate a
+script offset \\( \so \\). The coinbase output can allow any script \\(\script_i\\) and sender offset public key
+\\( K\_{Oi} \\) as long as it does not break any of the rules in [RFC 120](RFC-0120_Consensus.md) and the script is
 honored at spend. If the coinbase is used as in input, it is treated exactly the same as any other input.
 
 We modify Blockheaders to be:
+
 ```rust,ignore
 pub struct BlockHeader {
-    
+
     ...
-    
+
     /// Sum of script offsets for all kernels in this block.
     pub total_script_offset: BlindingFactor,
 }
 ```
 
-This notion of the script offset \\(\so\\) means that the no third party can remove any input or output from a 
-transaction or the block, as that will invalidate the script offset balance equation, either (7) or (9) depending on 
-whether the scope is a transaction or block. It is important to know that this also stops 
-<<<<<<< HEAD
-[cut&#8209;through](#cut-through) so that we can verify all spent UTXO scripts. Because the script private key and  
+This notion of the script offset \\(\so\\) means that the no third party can remove any input or output from a
+transaction or the block, as that will invalidate the script offset balance equation, either (7) or (9) depending on
+whether the scope is a transaction or block. It is important to know that this also stops
+[cut&#8209;through](#cut-through) so that we can verify all spent UTXO scripts. Because the script private key and
 sender offset private key is not publicly known, its impossible to create a new script offset.
-=======
-[cut&#8209;through](#cut-through) so that we can verify all spent UTXO scripts. Because the private script key and private 
-script offset key is not publicly known, its impossible to create a new script offset.
->>>>>>> f512982a
-
-Certain scripts may allow more than one valid set of input data. Users might be led to believe that this will allow a 
-third party to change the script keypair \\((k\_{Si}\\),\\(K\_{Si})\\). If an attacker can change the \\(K\_{Si}\\) 
-keys of the input then he can take control of the \\(K\_{Oi}\\) as well, allowing the attacker to change the metadata of 
-<<<<<<< HEAD
+
+Certain scripts may allow more than one valid set of input data. Users might be led to believe that this will allow a
+third party to change the script keypair \\((k\_{Si}\\),\\(K\_{Si})\\). If an attacker can change the \\(K\_{Si}\\)
+keys of the input then he can take control of the \\(K\_{Oi}\\) as well, allowing the attacker to change the metadata of
 the UTXO including the script. But as shown in [Script offset security](#script-offset-security), this is not possible.
 
-If equation (7) or (9) balances then we know that every included input and output in the transaction or block has its 
-correct script public key and sender offset public key. Signatures (2) & (3) are checked independently from script 
-=======
-the UTXO including the script. But as shown in [Script Offset security](#script-offset-security), this is not possible.
-
-If equation (7) or (9) balances then we know that every included input and output in the transaction or block has its 
-correct public script key and public script offset key. Signatures (2) & (3) are checked independently from script 
->>>>>>> f512982a
-offset verification (7) and (9), and looked at in isolation those could verify correctly but can still be signed by fake 
-keys. When doing verification in (7) and (9) you know that the signatures and the message/metadata signed by the private 
+If equation (7) or (9) balances then we know that every included input and output in the transaction or block has its
+correct script public key and sender offset public key. Signatures (2) & (3) are checked independently from script
+offset verification (7) and (9), and looked at in isolation those could verify correctly but can still be signed by fake
+keys. When doing verification in (7) and (9) you know that the signatures and the message/metadata signed by the private
 keys can be trusted.
 
 ### Consensus changes
@@ -541,21 +435,12 @@
 
 In addition to the changes given above, there are consensus rule changes for transaction and block validation.
 
-<<<<<<< HEAD
 Verify that for every valid transaction or block:
 
 1. The [sender metadata signature] \\(s\_{Mi}\\) is valid for every output.
 2. The script executes successfully using the given input script data.
-3. The result of the script is a valid script public key, \\( K\_S \\).
+3. The result of the script is a valid script public key, \\( K_S \\).
 4. The script signature, \\( s\_{Si} \\), is valid for every input.
-=======
-For every valid transaction or block,
-
-1. Check the sender signature \\(s\_{Mi}\\) is valid for every output.
-2. The script executes successfully using the given input script data.
-3. The result of the script is a valid public key, \\( K\_S \\).
-4. The script signature, \\( s\_{Si} \\) is valid for every input.
->>>>>>> f512982a
 5. The script offset is valid for every transaction and block.
 
 ## Examples
@@ -566,44 +451,35 @@
 ### Standard MW transaction
 
 For this use case we have Alice who sends Bob some Tari.
-Bob's wallet is  online and is able to countersign the transaction.
-
-Alice creates a new transaction spending \\( C\_a \\) to a new output containing the commitment \\( C\_b \\) (ignoring fees for now).
-
-To spend \\( C\_a \\), she provides:
-
-* An input that contains \\( C\_a \\).
-* The script input, \\( \input_a \\).
-* A valid script signature, \\( (a_{Sa}, b_{Sa}, R_{Sa}) \\) as per (3),(4) proving that she owns the commitment 
-  \\( C\_a \\), knows the private key, \\( k_{Sa} \\), corresponding to \\( K_{Sa} \\), the public key left on the stack 
+Bob's wallet is online and is able to countersign the transaction.
+
+Alice creates a new transaction spending \\( C_a \\) to a new output containing the commitment \\( C_b \\) (ignoring fees for now).
+
+To spend \\( C_a \\), she provides:
+
+- An input that contains \\( C_a \\).
+- The script input, \\( \input_a \\).
+- A valid script signature, \\( (a*{Sa}, b*{Sa}, R*{Sa}) \\) as per (3),(4) proving that she owns the commitment
+  \\( C_a \\), knows the private key, \\( k*{Sa} \\), corresponding to \\( K\_{Sa} \\), the public key left on the stack
   after executing \\( \script_a \\) with \\( \input_a \\).
-<<<<<<< HEAD
-* A sender offset public key, \\( K_{Ob} \\).
-=======
-* An script offset public key, \\( K_{Ob} \\).
->>>>>>> f512982a
-* The script offset, \\( \so\\) with:
-$$
-\begin{aligned}
-\so  = k_{Sa} - k_{Ob}
- \end{aligned}
- \tag{10}
-$$
-
-
-Alice sends the usual first round data to Bob. Bob can then completes his side of the transaction and returns his commitment 
-\\(C\_b\\) along with its rangeproof, the partial signature and public blinding factor back to Alice. All this happens as per the 
-[standard Mimblewimble protocol]. 
-
-Because Alice is creating the transaction, she has a final say over the script \\( \script_b \\), similar to a 
-[bitcoin transaction], but Bob can also opt to send Alice a script \\(\script\_b\\) of his choosing. If Bob did not send a script, 
-she chooses something akin to a `NOP` script for the script \\(\script\_b\\).
-
-<<<<<<< HEAD
-Alice calculates the [sender metadata signature] \\( s_{Mb} \\) with: 
-=======
-Alice calculates the sender signature \\( s_{Mb} \\) with: 
->>>>>>> f512982a
+- A sender offset public key, \\( K\_{Ob} \\).
+- The script offset, \\( \so\\) with:
+  $$
+  \begin{aligned}
+  \so  = k_{Sa} - k_{Ob}
+   \end{aligned}
+   \tag{10}
+  $$
+
+Alice sends the usual first round data to Bob. Bob can then completes his side of the transaction and returns his commitment
+\\(C_b\\) along with its rangeproof, the partial signature and public blinding factor back to Alice. All this happens as per the
+[standard Mimblewimble protocol].
+
+Because Alice is creating the transaction, she has a final say over the script \\( \script_b \\), similar to a
+[bitcoin transaction], but Bob can also opt to send Alice a script \\(\script_b\\) of his choosing. If Bob did not send a script,
+she chooses something akin to a `NOP` script for the script \\(\script_b\\).
+
+Alice calculates the [sender metadata signature] \\( s\_{Mb} \\) with:
 
 $$
 \begin{aligned}
@@ -614,54 +490,40 @@
 
 Alice then adds the following info to Bob's TransactionOutput:
 
-* Meta_signature \\(s_{Mb}\\),
-<<<<<<< HEAD
-* sender offset public key \\( K_{Ob} \\),
-=======
-* Script offset public key \\( K_{Ob} \\),
->>>>>>> f512982a
-
-She completes the transaction as per [standard Mimblewimble protocol] and also adds the script offset \\( \so \\), after which 
+- Meta*signature \\(s*{Mb}\\),
+- sender offset public key \\( K\_{Ob} \\),
+
+She completes the transaction as per [standard Mimblewimble protocol] and also adds the script offset \\( \so \\), after which
 she broadcasts the transaction to the network.
 
 #### Transaction validation
 
 Base nodes validate the transaction as follows:
 
-* They check that the usual Mimblewimble balance holds by summing inputs and outputs and validating against the excess
+- They check that the usual Mimblewimble balance holds by summing inputs and outputs and validating against the excess
   signature. This check does not change nor do the other validation rules, such as confirming that all inputs are in
   the UTXO set etc.
-<<<<<<< HEAD
-* The sender metadata signature \\(s_{Ma}\\) on Bob's output,
-=======
-* The sender signature \\(s_{Ma}\\) on Bob's output,
->>>>>>> f512982a
-* The input script must execute successfully using the provided input data; and the script result must be a valid 
+- The sender metadata signature \\(s\_{Ma}\\) on Bob's output,
+- The input script must execute successfully using the provided input data; and the script result must be a valid
   public key,
-* The script signature on Alice's input is valid by checking:
+- The script signature on Alice's input is valid by checking:
   $$
-\begin{aligned}
+  \begin{aligned}
     a_{Sa} \cdot H + b_{Sa} \cdot G = R_{Sa} + (C_a + K_{Sa})* \hash{ R_{Sa} \cat \alpha_a \cat \input_a \cat K_{Sa} \cat C_a}
   \end{aligned}
- \tag{13}
+  \tag{13}
   $$
-* The script offset is verified by checking that the balance holds:
+- The script offset is verified by checking that the balance holds:
   $$
-\begin{aligned}
+  \begin{aligned}
     \so \cdot{G} = K_{Sa} - K_{Ob}
   \end{aligned}
- \tag{14}
+  \tag{14}
   $$
 
-<<<<<<< HEAD
-Finally, when Bob spends this output, he will use \\( K\_{Sb} \\) as his script input and sign it with his script 
-private key \\( k\_{Sb} \\). He will choose a new sender offset public key \\( K\_{Oc} \\) to give to the recipient, and 
+Finally, when Bob spends this output, he will use \\( K\_{Sb} \\) as his script input and sign it with his script
+private key \\( k\_{Sb} \\). He will choose a new sender offset public key \\( K\_{Oc} \\) to give to the recipient, and
 he will construct the script offset, \\( \so_b \\) as follows:
-=======
-Finally, when Bob spends this output, he will use \\( K\_{Sb} \\) as his script input and sign it with his private key
-\\( k\_{Sb} \\). He will choose a new \\( K\_{Oc} \\) to give to the recipient, and he will construct the 
-script offset, \\( \so_b \\) as follows:
->>>>>>> f512982a
 
 $$
 \begin{aligned}
@@ -672,7 +534,7 @@
 
 ### One sided payment
 
-In this example, Alice pays Bob, who is not available to countersign the transaction, so Alice initiates a one-sided 
+In this example, Alice pays Bob, who is not available to countersign the transaction, so Alice initiates a one-sided
 payment,
 
 $$
@@ -683,27 +545,22 @@
 
 Alice owns \\( C_a \\) and provides the required script to spend the UTXO as was described in the previous cases.
 
-Alice needs a public key from Bob, \\( K_{Sb} \\) to complete the one-sided transaction. This key can be obtained
+Alice needs a public key from Bob, \\( K\_{Sb} \\) to complete the one-sided transaction. This key can be obtained
 out-of-band, and might typically be Bob's wallet public key on the Tari network.
 
-Bob requires the value \\( v_b \\) and blinding factor \\( k_b \\) to claim his payment, but he needs to be able to 
+Bob requires the value \\( v_b \\) and blinding factor \\( k_b \\) to claim his payment, but he needs to be able to
 claim it without asking Alice for them.
 
-This information can be obtained by using Diffie-Hellman and Bulletproof rewinding. If the blinding factor \\( k\_b \\) 
-<<<<<<< HEAD
-was calculated with Diffie-Hellman using the sender offset keypair, (\\( k\_{Ob} \\),\\( K\_{Ob} \\)) as the sender 
-keypair and the script keypair, \\( (k\_{Sb} \\),\\( K\_{Sb}) \\) as the receiver keypair, the blinding factor 
-\\( k\_b \\) can be securely calculated without communication.
-=======
-was calculated with Diffie-Hellman using the script offset keypair, (\\( k\_{Ob} \\),\\( K\_{Ob} \\)) as the sender keypair 
-and the script keypair, \\( (k\_{Sb} \\),\\( K\_{Sb}) \\) as the receiver keypair, the blinding factor \\( k\_b \\) 
-can be securely calculated without communication.
->>>>>>> f512982a
-
-Alice uses Bob's public key to create a shared secret, \\( k\_b \\) for the output commitment, \\( C\_b \\), using
+This information can be obtained by using Diffie-Hellman and Bulletproof rewinding. If the blinding factor \\( k_b \\)
+was calculated with Diffie-Hellman using the sender offset keypair, (\\( k\_{Ob} \\),\\( K\_{Ob} \\)) as the sender
+keypair and the script keypair, \\( (k\_{Sb} \\),\\( K\_{Sb}) \\) as the receiver keypair, the blinding factor
+\\( k_b \\) can be securely calculated without communication.
+
+Alice uses Bob's public key to create a shared secret, \\( k_b \\) for the output commitment, \\( C_b \\), using
 Diffie-Hellman key exchange.
 
 Alice calculates \\( k_b \\) as
+
 $$
 \begin{aligned}
     k_b = k_{Ob} * K_{Sb}
@@ -711,18 +568,14 @@
  \tag{16}
 $$
 
-Next Alice next uses Bulletproof rewinding, see [RFC 180](RFC-0180_BulletproofRewinding.md), to encrypt the value 
-\\( v_b \\) into the the Bulletproof for the commitment \\( C_b \\). For this she uses 
-\\( k_{rewind} =  \hash{k_{b}} \\) as the rewind_key and \\( k_{blinding} =  \hash{\hash{k_{b}}} \\) as the blinding 
+Next Alice next uses Bulletproof rewinding, see [RFC 180](RFC-0180_BulletproofRewinding.md), to encrypt the value
+\\( v*b \\) into the the Bulletproof for the commitment \\( C_b \\). For this she uses
+\\( k*{rewind} = \hash{k*{b}} \\) as the rewind_key and \\( k*{blinding} = \hash{\hash{k\_{b}}} \\) as the blinding
 key.
 
-Alice knows the script-redeeming private key \\( k_{Sa}\\) for the transaction input.
-
-<<<<<<< HEAD
-Alice will create the entire transaction including, generating a new sender offset keypair and calculating the 
-=======
-Alice will create the entire transaction including, generating a new script offset keypair and calculating the 
->>>>>>> f512982a
+Alice knows the script-redeeming private key \\( k\_{Sa}\\) for the transaction input.
+
+Alice will create the entire transaction including, generating a new sender offset keypair and calculating the
 script offset,
 
 $$
@@ -734,20 +587,21 @@
 
 She also provides a script that locks the output to Bob's public key, `PushPubkey(K_Sb)`.
 This will only be spendable if the sender can provide a valid signature as input that demonstrates proof
-of knowledge of \\( k_{Sb}\\) as well as the value and blinding factor of the output \\(C_b\\). Although Alice knowns 
-the value and blinding factor of the output \\(C_b\\) only Bob knows \\( k_{Sb}\\).
-
-Any base node can now verify that the transaction is complete, verify the signature on the script, and verify the 
+of knowledge of \\( k*{Sb}\\) as well as the value and blinding factor of the output \\(C_b\\). Although Alice knowns
+the value and blinding factor of the output \\(C_b\\) only Bob knows \\( k*{Sb}\\).
+
+Any base node can now verify that the transaction is complete, verify the signature on the script, and verify the
 script offset.
 
-For Bob to claim his commitment he will scan the blockchain for a known script because he knowns that the script will 
-be `PushPubkey(K_Sb)`. In this case, the script is analogous to an address in Bitcoin or Monero. Bob's wallet can scan 
+For Bob to claim his commitment he will scan the blockchain for a known script because he knowns that the script will
+be `PushPubkey(K_Sb)`. In this case, the script is analogous to an address in Bitcoin or Monero. Bob's wallet can scan
 the blockchain looking for scripts that he would know how to resolve.
 
-When Bob's wallet spots a known script, he requires the blinding factor, \\( k_b \\) and the value \\( v_b \\). First he 
-uses Diffie-Hellman to calculate \\( k_b \\). 
+When Bob's wallet spots a known script, he requires the blinding factor, \\( k_b \\) and the value \\( v_b \\). First he
+uses Diffie-Hellman to calculate \\( k_b \\).
 
 Bob calculates \\( k_b \\) as
+
 $$
 \begin{aligned}
     k_b = K_{Ob} * k_{Sb}
@@ -755,10 +609,10 @@
  \tag{18}
 $$
 
-Next Bob's wallet calculates \\( k_{rewind} \\), using \\( k_{rewind} = \hash{k_{b}}\\) and 
-(\\( k_{blinding} = \hash{\hash{k_{b}}} \\), using those to rewind the Bulletproof to get the value \\( v_b \\). 
-
-Because Bob's wallet already knowns the script private key \\( k_{Sb} \\), he now knows all the values required to 
+Next Bob's wallet calculates \\( k*{rewind} \\), using \\( k*{rewind} = \hash{k*{b}}\\) and
+(\\( k*{blinding} = \hash{\hash{k\_{b}}} \\), using those to rewind the Bulletproof to get the value \\( v_b \\).
+
+Because Bob's wallet already knowns the script private key \\( k\_{Sb} \\), he now knows all the values required to
 spend the commitment \\( C_b \\)
 
 For Bob's part, when he discovers one-sided payments to himself, he should spend them to new outputs using a traditional
@@ -766,67 +620,48 @@
 
 To summarise, the information required for one-sided transactions is as follows:
 
-| Transaction input | Symbols                               | Knowledge                                                                                     |
-|-------------------|---------------------------------------|-----------------------------------------------------------------------------------------------|
-| commitment        | \\( C_a = k_a \cdot G + v \cdot H \\) | Alice knows the blinding factor and value                                                     |
-| features          | \\( F_a \\)                           | Public                                                                                        |
-| script            | \\( \alpha_a \\)                      | Public                                                                                        |
-| script input      | \\( \input_a \\)                      | Public                                                                                        |
-<<<<<<< HEAD
-| script signature  | \\( a_{Sa},b_{Sa}, R_{Sa} \\)         | Alice knows \\( k_{Sa},\\, r_{Sa} \\) and \\( k_{a},\\, v_{a} \\) of the commitment \\(C_a\\) |
-| sender offset public key | \\( K_{Oa} \\)                        | Not used in this transaction                                                                  |
-=======
-| height            | \\( h_a \\)                           | Public                                                                                        |
-| script signature  | \\( a_{Sa},b_{Sa}, R_{Sa} \\)         | Alice knows \\( k_{Sa},\\, r_{Sa} \\) and \\( k_{a},\\, v_{a} \\) of the commitment \\(C_a\\) |
-| script offset public key | \\( K_{Oa} \\)                        | Not used in this transaction                                                                  |
->>>>>>> f512982a
-
-| Transaction output | Symbols                               | Knowledge                                                              |
-|---------------------------|---------------------------------------|------------------------------------------------------------|
+| Transaction input        | Symbols                               | Knowledge                                                                                     |
+| ------------------------ | ------------------------------------- | --------------------------------------------------------------------------------------------- |
+| commitment               | \\( C_a = k_a \cdot G + v \cdot H \\) | Alice knows the blinding factor and value                                                     |
+| features                 | \\( F_a \\)                           | Public                                                                                        |
+| script                   | \\( \alpha_a \\)                      | Public                                                                                        |
+| script input             | \\( \input_a \\)                      | Public                                                                                        |
+| script signature         | \\( a*{Sa},b*{Sa}, R\_{Sa} \\)        | Alice knows \\( k*{Sa},\\, r*{Sa} \\) and \\( k*{a},\\, v*{a} \\) of the commitment \\(C_a\\) |
+| sender offset public key | \\( K\_{Oa} \\)                       | Not used in this transaction                                                                  |
+
+| Transaction output        | Symbols                               | Knowledge                                                  |
+| ------------------------- | ------------------------------------- | ---------------------------------------------------------- |
 | commitment                | \\( C_b = k_b \cdot G + v \cdot H \\) | Alice and Bob know the blinding factor and value           |
 | features                  | \\( F_b \\)                           | Public                                                     |
 | script                    | \\( \script_b \\)                     | Script is public. Only Bob knows the correct script input. |
 | range proof               |                                       | Alice and Bob know opening parameters                      |
-<<<<<<< HEAD
-| sender offset public key  | \\( K_{Ob} \\)                        | Alice knows \\( k_{Ob} \\)                                 |
-=======
-| script offset public key  | \\( K_{Ob} \\)                        | Alice knows \\( k_{Ob} \\)                                 |
->>>>>>> f512982a
-| sender metadata signature | \\( s_{Mb}, R_{Mb} \\)                | Alice knows \\( k_{Ob} \\)  and the metadata)              |
-
+| sender offset public key  | \\( K\_{Ob} \\)                       | Alice knows \\( k\_{Ob} \\)                                |
+| sender metadata signature | \\( s*{Mb}, R*{Mb} \\)                | Alice knows \\( k\_{Ob} \\) and the metadata)              |
 
 ### HTLC-like script
 
 In this use case we have a script that controls where it can be spent. The script is out of scope for this example, but
 has the following rules:
 
-* Alice can spend the UTXO unilaterally after block _n_, **or**
-* Alice and Bob can spend it together.
+- Alice can spend the UTXO unilaterally after block _n_, **or**
+- Alice and Bob can spend it together.
 
 This would be typically what a lightning-type channel requires.
 
-Alice owns the commitment \\( C_a \\). She and Bob work together to create \\( C_s\\). But we don't yet know who can 
+Alice owns the commitment \\( C_a \\). She and Bob work together to create \\( C_s\\). But we don't yet know who can
 spend the newly created \\( C_s\\) and under what conditions this will be.
 
 $$
 C_a \Rightarrow  C_s \Rightarrow  C_x
 $$
 
-Alice owns \\( C_a\\), so she knows the blinding factor \\( k_a\\) and the correct input for the script's spending 
-<<<<<<< HEAD
-conditions. Alice also generates the sender offset keypair, \\( (k_{Os}, K_{Os} )\\).
+Alice owns \\( C*a\\), so she knows the blinding factor \\( k_a\\) and the correct input for the script's spending
+conditions. Alice also generates the sender offset keypair, \\( (k*{Os}, K\_{Os} )\\).
 
 Now Alice and Bob proceed with the standard transaction flow.
 
-Alice ensures that the sender offset public key \\( K_{Os}\\) is part of the output metadata that contains commitment 
-=======
-conditions. Alice also generates the script offset keypair, \\( (k_{Os}, K_{Os} )\\).
-
-Now Alice and Bob proceed with the standard transaction flow.
-
-Alice ensures that the script offset public key \\( K_{Os}\\) is part of the output metadata that contains commitment 
->>>>>>> f512982a
-\\( C_s\\). Alice will fill in the script with her \\( k_{Sa}\\) to unlock the commitment \\( C_a\\). Because Alice 
+Alice ensures that the sender offset public key \\( K*{Os}\\) is part of the output metadata that contains commitment
+\\( C_s\\). Alice will fill in the script with her \\( k*{Sa}\\) to unlock the commitment \\( C_a\\). Because Alice
 owns \\( C_a\\) she needs to construct \\( \so\\) with:
 
 $$
@@ -836,34 +671,29 @@
  \tag{19}
 $$
 
-
-The blinding factor, \\( k_s\\) can be generated using a Diffie-Hellman construction. The commitment \\( C_s\\) needs to 
-be constructed with the script that Bob agrees on. Until it is mined, Alice could modify the script via double-spend and 
-thus Bob must wait until the transaction is confirmed before accepting the conditions of the smart contract between 
+The blinding factor, \\( k_s\\) can be generated using a Diffie-Hellman construction. The commitment \\( C_s\\) needs to
+be constructed with the script that Bob agrees on. Until it is mined, Alice could modify the script via double-spend and
+thus Bob must wait until the transaction is confirmed before accepting the conditions of the smart contract between
 Alice and himself.
 
 Once the UTXO is mined, both Alice and Bob possess all the knowledge required to spend the \\( C_s \\) UTXO. It's only
 the conditions of the script that will discriminate between the two.
 
-The spending case of either Alice or Bob claiming the commitment \\( C_s\\) follows the same flow described in the 
-previous examples, with the sender proving knowledge of \\( k_{Ss}\\) and "unlocking" the spending script.
+The spending case of either Alice or Bob claiming the commitment \\( C*s\\) follows the same flow described in the
+previous examples, with the sender proving knowledge of \\( k*{Ss}\\) and "unlocking" the spending script.
 
 The case of Alice and Bob spending \\( C_s \\) together to a new multiparty commitment requires some elaboration.
 
-Assume that Alice and Bob want to spend  \\( C_s \\) co-operatively. This involves the script being executed in such a 
-way that the resulting public key on the stack is the sum of Alice and Bob's individual script keys, \\( k_{SsA} \\) and 
-\\( k_{SaB} \\).
-
-The script input needs to be signed by this aggregate key, and so Alice and Bob must each supply a partial signature 
-following the usual Schnorr aggregate mechanics, but one person needs to add in the signature of the blinding factor and 
+Assume that Alice and Bob want to spend \\( C*s \\) co-operatively. This involves the script being executed in such a
+way that the resulting public key on the stack is the sum of Alice and Bob's individual script keys, \\( k*{SsA} \\) and
+\\( k\_{SaB} \\).
+
+The script input needs to be signed by this aggregate key, and so Alice and Bob must each supply a partial signature
+following the usual Schnorr aggregate mechanics, but one person needs to add in the signature of the blinding factor and
 value.
 
-<<<<<<< HEAD
-In an analogous fashion, Alice and Bob also generate an aggregate sender offset private key \\( k_{Ox}\\), each using
-=======
-In an analogous fashion, Alice and Bob also generate an aggregate script offset private key \\( k_{Ox}\\), each using
->>>>>>> f512982a
-their own \\( k_{OxA} \\) and \\( k_{OxB}\\).
+In an analogous fashion, Alice and Bob also generate an aggregate sender offset private key \\( k*{Ox}\\), each using
+their own \\( k*{OxA} \\) and \\( k\_{OxB}\\).
 
 To be specific, Alice calculates her portion from
 
@@ -875,6 +705,7 @@
 $$
 
 Bob will construct his part of the \\( \so\\) with:
+
 $$
 \begin{aligned}
 \so_B = k_{SsB} - k_{OxB}
@@ -891,129 +722,97 @@
  \tag{22}
 $$
 
-Notice that in this case, both \\( K_{Ss} \\) and \\( K_{Ox}\\) are aggregate keys.
-
-Notice also that because the script resolves to an aggregate key \\( K_s\\) neither Alice nor Bob can claim the 
-commitment \\( C_s\\) without the other party's key. If either party tries to cheat by editing the input, the script 
+Notice that in this case, both \\( K*{Ss} \\) and \\( K*{Ox}\\) are aggregate keys.
+
+Notice also that because the script resolves to an aggregate key \\( K_s\\) neither Alice nor Bob can claim the
+commitment \\( C_s\\) without the other party's key. If either party tries to cheat by editing the input, the script
 validation will fail.
 
-<<<<<<< HEAD
-If either party tries to cheat by creating a new output, the script offset will not validate correctly as it locks 
-=======
-If either party tries to cheat by creating a new output, the script offset will not validate correctly as the script offset locks 
->>>>>>> f512982a
+If either party tries to cheat by creating a new output, the script offset will not validate correctly as it locks
 the output of the transaction.
 
-A base node validating the transaction will also not be able to tell this is an aggregate transaction as all keys are 
-aggregated Schnorr signatures. But it will be able to validate that the script input is correctly signed, thus the 
-output public key is correct and that the \\( \so\\) is correctly calculated, meaning that the commitment \\( C_x\\) is 
+A base node validating the transaction will also not be able to tell this is an aggregate transaction as all keys are
+aggregated Schnorr signatures. But it will be able to validate that the script input is correctly signed, thus the
+output public key is correct and that the \\( \so\\) is correctly calculated, meaning that the commitment \\( C_x\\) is
 the correct UTXO for the transaction.
 
 To summarise, the information required for creating a multiparty UTXO is as follows:
 
-| Transaction input           | Symbols                               | Knowledge                                                                                     |
-|-----------------------------|---------------------------------------|-----------------------------------------------------------------------------------------------|
-| commitment                  | \\( C_a = k_a \cdot G + v \cdot H \\) | Alice knows the blinding factor and value                                                     |
-| features                    | \\( F_a \\)                           | Public                                                                                        |
-| script                      | \\( \alpha_a \\)                      | Public                                                                                        |
-| script input                | \\( \input_a \\)                      | Public                                                                                        |
-<<<<<<< HEAD
-| script signature            | \\( (a_{Sa},b_{Sa}, R_{Sa}) \\)     | Alice knows \\( k_{Sa},\\, r_{Sa} \\) and \\( k_{a},\\, v_{a} \\) of the commitment \\(C_a\\) |
-| sender offset&nbsp;public&nbsp;key | \\( K_{Oa} \\)                        | Not used in this transaction                                                                  |
-=======
-| height                      | \\( h_a \\)                           | Public                                                                                        |
-| script signature            | \\( (a_{Sa},b_{Sa}, R_{Sa}) \\)     | Alice knows \\( k_{Sa},\\, r_{Sa} \\) and \\( k_{a},\\, v_{a} \\) of the commitment \\(C_a\\) |
-| script offset&nbsp;public&nbsp;key | \\( K_{Oa} \\)                        | Not used in this transaction                                                                  |
->>>>>>> f512982a
+| Transaction input                  | Symbols                               | Knowledge                                                                                     |
+| ---------------------------------- | ------------------------------------- | --------------------------------------------------------------------------------------------- |
+| commitment                         | \\( C_a = k_a \cdot G + v \cdot H \\) | Alice knows the blinding factor and value                                                     |
+| features                           | \\( F_a \\)                           | Public                                                                                        |
+| script                             | \\( \alpha_a \\)                      | Public                                                                                        |
+| script input                       | \\( \input_a \\)                      | Public                                                                                        |
+| script signature                   | \\( (a*{Sa},b*{Sa}, R\_{Sa}) \\)      | Alice knows \\( k*{Sa},\\, r*{Sa} \\) and \\( k*{a},\\, v*{a} \\) of the commitment \\(C_a\\) |
+| sender offset&nbsp;public&nbsp;key | \\( K\_{Oa} \\)                       | Not used in this transaction                                                                  |
 
 <br>
 
-| Transaction output          | Symbols                                                                | Knowledge                                                                                  |
-|-----------------------------|------------------------------------------------------------------------|--------------------------------------------------------------------------------------------|
-| commitment                  | \\( C_s = k_s \cdot G + v \cdot H \\)                                  | Alice and Bob know the blinding factor and value                                           |
-| features                    | \\( F_s \\)                                                            | Public                                                                                     |
-| script                      | \\( \script_s \\)                                                      | Script is public. Alice and Bob only knows their part of the  correct script input.        |
-| range proof                 |                                                                        | Alice and Bob know opening parameters                                                      |
-<<<<<<< HEAD
-| sender offset&nbsp;public&nbsp;key | \\( K_{Os} = K_{OsA} + K_{OsB}\\)       | Alice knows \\( k_{OsA} \\), Bob knows \\( k_{OsB} \\). Neither party knows \\( k_{Os} \\) |
-=======
-| script offset&nbsp;public&nbsp;key | \\( K_{Os} = K_{OsA} + K_{OsB}\\)       | Alice knows \\( k_{OsA} \\), Bob knows \\( k_{OsB} \\). Neither party knows \\( k_{Os} \\) |
->>>>>>> f512982a
-| sender&nbsp;signature       | \\( s_{Ms} = s_{MsA} + s_{MsB}, \\, \\, R_{Ss} = R_{SsA} + R_{SsB} \\) | Alice knows \\( (s_{MsA}, R_{SsA}) \\), Bob knows \\( (s_{MsB}, R_{SsB}) \\)               |
+| Transaction output                 | Symbols                                                                | Knowledge                                                                                   |
+| ---------------------------------- | ---------------------------------------------------------------------- | ------------------------------------------------------------------------------------------- |
+| commitment                         | \\( C_s = k_s \cdot G + v \cdot H \\)                                  | Alice and Bob know the blinding factor and value                                            |
+| features                           | \\( F_s \\)                                                            | Public                                                                                      |
+| script                             | \\( \script_s \\)                                                      | Script is public. Alice and Bob only knows their part of the correct script input.          |
+| range proof                        |                                                                        | Alice and Bob know opening parameters                                                       |
+| sender offset&nbsp;public&nbsp;key | \\( K*{Os} = K*{OsA} + K\_{OsB}\\)                                     | Alice knows \\( k*{OsA} \\), Bob knows \\( k*{OsB} \\). Neither party knows \\( k\_{Os} \\) |
+| sender&nbsp;signature              | \\( s*{Ms} = s*{MsA} + s*{MsB}, \\, \\, R*{Ss} = R*{SsA} + R*{SsB} \\) | Alice knows \\( (s*{MsA}, R*{SsA}) \\), Bob knows \\( (s*{MsB}, R*{SsB}) \\)                |
 
 When spending the multi-party input:
 
-| Transaction input           | Symbols                                 | Knowledge                                                                                                                                                          |
-|-----------------------------|-----------------------------------------|--------------------------------------------------------------------------------------------------------------------------------------------------------------------|
-| commitment                  | \\( C_s = k_s \cdot G + v_s \cdot H \\) | Alice and Bob know the blinding factor and value                                                                                                                   |
-| features                    | \\( F_s \\)                             | Public                                                                                                                                                             |
-| script                      | \\( \alpha_s \\)                        | Public                                                                                                                                                             |
-| script input                | \\( \input_s \\)                        | Public                                                                                                                                                             |
-<<<<<<< HEAD
-| script&nbsp;signature       | \\( (a_{Ss} ,b_{Ss} , R_{Ss}) \\)     | Alice knows \\( (k_{SsA},\\, r_{SsA}) \\), Bob knows \\( (k_{SsB},\\, r_{SsB}) \\). Both parties know \\( (k_{s},\\, v_{s}) \\). Neither party knows \\( k_{Ss}\\) |
-| sender offset&nbsp;public&nbsp;key | \\( K_{Os} \\)                          | As above, Alice and Bob each know part of the sender offset key                                                                                                           |
-=======
-| height                      | \\( h_a \\)                             | Public                                                                                                                                                             |
-| script&nbsp;signature       | \\( (a_{Ss} ,b_{Ss} , R_{Ss}) \\)     | Alice knows \\( (k_{SsA},\\, r_{SsA}) \\), Bob knows \\( (k_{SsB},\\, r_{SsB}) \\). Both parties know \\( (k_{s},\\, v_{s}) \\). Neither party knows \\( k_{Ss}\\) |
-| script offset&nbsp;public&nbsp;key | \\( K_{Os} \\)                          | As above, Alice and Bob each know part of the script offset key                                                                                                           |
->>>>>>> f512982a
-
+| Transaction input                  | Symbols                                 | Knowledge                                                                                                                                                           |
+| ---------------------------------- | --------------------------------------- | ------------------------------------------------------------------------------------------------------------------------------------------------------------------- |
+| commitment                         | \\( C_s = k_s \cdot G + v_s \cdot H \\) | Alice and Bob know the blinding factor and value                                                                                                                    |
+| features                           | \\( F_s \\)                             | Public                                                                                                                                                              |
+| script                             | \\( \alpha_s \\)                        | Public                                                                                                                                                              |
+| script input                       | \\( \input_s \\)                        | Public                                                                                                                                                              |
+| script&nbsp;signature              | \\( (a*{Ss} ,b*{Ss} , R\_{Ss}) \\)      | Alice knows \\( (k*{SsA},\\, r*{SsA}) \\), Bob knows \\( (k*{SsB},\\, r*{SsB}) \\). Both parties know \\( (k*{s},\\, v*{s}) \\). Neither party knows \\( k\_{Ss}\\) |
+| sender offset&nbsp;public&nbsp;key | \\( K\_{Os} \\)                         | As above, Alice and Bob each know part of the sender offset key                                                                                                     |
 
 ### Cut-through
 
-A major issue with many Mimblewimble extension schemes is that miners are able to cut-through UTXOs if an output is 
-spent in the same block it was created. This makes it so that the intervening UTXO never existed; along with any checks 
-and balances carried in that UTXO. It's also impossible to prove without additional information that cut-through even 
+A major issue with many Mimblewimble extension schemes is that miners are able to cut-through UTXOs if an output is
+spent in the same block it was created. This makes it so that the intervening UTXO never existed; along with any checks
+and balances carried in that UTXO. It's also impossible to prove without additional information that cut-through even
 occurred (though one may suspect, since the "one" transaction would contribute two kernels to the block).
 
-<<<<<<< HEAD
-In particular, cut-through is devastating for an idea like TariScript which relies on conditions present in the UTXO 
+In particular, cut-through is devastating for an idea like TariScript which relies on conditions present in the UTXO
 being enforced.
 
-This is a reason for the presence of the script offset in the TariScript proposal. It mathematically links all inputs 
-=======
-In particular, cut-through is devastating for an idea like Tari Script which relies on conditions present in the UTXO 
-being enforced.
-
-This is a reason for the presence of the script offset in the Tari Script proposal. It mathematically links all inputs 
->>>>>>> f512982a
-and outputs of all the transactions in a block and that tallied up to create the script offset. Providing the script 
-offset requires knowledge of keys that miners do not possess; thus they are unable to produce the necessary script 
+This is a reason for the presence of the script offset in the TariScript proposal. It mathematically links all inputs
+and outputs of all the transactions in a block and that tallied up to create the script offset. Providing the script
+offset requires knowledge of keys that miners do not possess; thus they are unable to produce the necessary script
 offset when attempting to perform cut-through on a pair of transactions.
 
-Lets show by example how the script offset stops cut-through, where Alice spends to Bob who spends to Carol. Ignoring 
-fees, we have: 
+Lets show by example how the script offset stops cut-through, where Alice spends to Bob who spends to Carol. Ignoring
+fees, we have:
+
 $$
 C_a \Rightarrow  C_b \Rightarrow  C_c
 $$
 
 For these two transactions, the total script offset is calculated as follows:
-<<<<<<< HEAD
+
 $$
 \begin{aligned}
 \so_1 = k_{Sa} - k_{Ob}\\\\
 \so_2 = k_{Sb} - k_{Oc}\\\\
 \end{aligned}
 $$
-=======
-$$
-\begin{aligned}
-\so_1 = k_{Sa} - k_{Ob}\\\\
-\so_2 = k_{Sb} - k_{Oc}\\\\
-\end{aligned}
-$$
->>>>>>> f512982a
+
 $$
 \begin{aligned}
 \so_t = \so_1 + \so_2 =  (k_{Sa} + k_{Sb}) - (k_{Ob} + k_{Oc})\\\\
 \end{aligned}
 $$
+
 In standard Mimblewimble [cut-through] can be applied to get:
+
 $$
 C_a \Rightarrow  C_c
 $$
 
-After cut-through the total script offset becomes: 
+After cut-through the total script offset becomes:
 
 $$
 \begin{aligned}
@@ -1022,67 +821,48 @@
 $$
 
 As we can see:
+
 $$
 \begin{aligned}
  \so\_t\ \neq \so'\_t \\\\
 \end{aligned}
 $$
 
-<<<<<<< HEAD
-A third party cannot generate a new script offset as only the original owner can provide the script private key \\(k\_{Sa}\\) 
-to create a new script offset. 
+A third party cannot generate a new script offset as only the original owner can provide the script private key \\(k\_{Sa}\\)
+to create a new script offset.
 
 ### Script offset security
-=======
-A third party cannot generate a new script offset as only the original owner can provide the private script key \\(k\_{Sa}\\) 
-to create a new script offset. 
-
-### Script Offset security
->>>>>>> f512982a
-
-If all the inputs in a transaction or a block contain scripts such as just `NOP` or `CompareHeight` commands, then the 
-hypothesis is that it is possible to recreate a false script offset. Lets show by example why this is not possible. In 
+
+If all the inputs in a transaction or a block contain scripts such as just `NOP` or `CompareHeight` commands, then the
+hypothesis is that it is possible to recreate a false script offset. Lets show by example why this is not possible. In
 this Example we have Alice who pays Bob with no change output:
+
 $$
 C_a \Rightarrow  C_b
 $$
 
-Alice has an output \\(C\_{a}\\) which contains a script that only has a `NOP` command in it. This means that the 
-script \\( \script\_a \\) will immediately exit on execution leaving the entire input data \\( \input\_a \\)on the 
-stack. She sends all the required information to Bob as per the [standard mw transaction](#standard-mw-transaction), who 
-<<<<<<< HEAD
-creates an output \\(C\_{b}\\). Because of the `NOP` script \\( \script\_a \\), Bob can change the script public key 
-\\( K\_{Sa}\\) contained in the input data. Bob can now use his own \\(k'\_{Sa}\\) as the script private key. He 
-replaces the sender offset public key with his own \\(K'\_{Ob}\\) allowing him to change the script 
-\\( \script\_b \\) and generate a new signature as in (2). Bob can now generate a new script offset with 
-=======
-creates an output \\(C\_{b}\\). Because of the `NOP` script \\( \script\_a \\), Bob can change the public script key 
-\\( K\_{Sa}\\) contained in the input data. Bob can now use his own \\(k'\_{Sa}\\) as the script private key. He 
-replaces the script offset public key with his own \\(K'\_{Ob}\\) allowing him to change the script 
-\\( \script\_b \\) and generate a new signature as in (2). Bob cab now generate a new script offset with 
->>>>>>> f512982a
-\\(\so' = k'\_{Sa} - k'\_{Ob} \\). Up to this point, it all seems valid. No one can detect that Bob changed the script 
-to \\( \script\_b \\).
-
-But what Bob also needs to do is generate the signature in (3). For this signature Bob needs to know 
-\\(k\_{Sa}, k\_a, v\_a\\). Because Bob created a fake script private key, and there is no change in this transaction, 
-he does know the script private key and the value. But Bob does not know the blinding factor \\(k\_a\\) of Alice's 
-commitment and thus cannot complete the signature in (3). Only the rightful owner of the commitment, which in 
-Mimblewimble terms is the  person who knows \\( k\_a, v\_a\\), can generate the signature in (3).
-
+Alice has an output \\(C\_{a}\\) which contains a script that only has a `NOP` command in it. This means that the
+script \\( \script_a \\) will immediately exit on execution leaving the entire input data \\( \input_a \\)on the
+stack. She sends all the required information to Bob as per the [standard mw transaction](#standard-mw-transaction), who
+creates an output \\(C\_{b}\\). Because of the `NOP` script \\( \script_a \\), Bob can change the script public key
+\\( K\_{Sa}\\) contained in the input data. Bob can now use his own \\(k'\_{Sa}\\) as the script private key. He
+replaces the sender offset public key with his own \\(K'\_{Ob}\\) allowing him to change the script
+\\( \script_b \\) and generate a new signature as in (2). Bob can now generate a new script offset with
+\\(\so' = k'\_{Sa} - k'\_{Ob} \\). Up to this point, it all seems valid. No one can detect that Bob changed the script
+to \\( \script_b \\).
+
+But what Bob also needs to do is generate the signature in (3). For this signature Bob needs to know
+\\(k\_{Sa}, k_a, v_a\\). Because Bob created a fake script private key, and there is no change in this transaction,
+he does know the script private key and the value. But Bob does not know the blinding factor \\(k_a\\) of Alice's
+commitment and thus cannot complete the signature in (3). Only the rightful owner of the commitment, which in
+Mimblewimble terms is the person who knows \\( k_a, v_a\\), can generate the signature in (3).
 
 ### Script lock key generation
 
-At face value, it looks like the burden for wallets has tripled, since each UTXO owner has to remember three private 
-<<<<<<< HEAD
-keys, the spend key, \\( k_i \\), the sender offset key \\( k_{O} \\) and the script key \\( k_{S} \\). In practice, the 
-script key will often be a static key associated with the user's node or wallet. Even if it is not, the script and 
-sender offset keys can be deterministically derived from the spend key. For example, \\( k_{S} \\) could be 
-=======
-keys, the spend key, \\( k_i \\), the script offset key \\( k_{O} \\) and the script key \\( k_{S} \\). In practice, the script 
-key will often be a static key associated with the user's node or wallet. Even if it is not, the script and script offset keys
-can be deterministically derived from the spend key. For example, \\( k_{S} \\) could be 
->>>>>>> f512982a
+At face value, it looks like the burden for wallets has tripled, since each UTXO owner has to remember three private
+keys, the spend key, \\( k*i \\), the sender offset key \\( k*{O} \\) and the script key \\( k*{S} \\). In practice, the
+script key will often be a static key associated with the user's node or wallet. Even if it is not, the script and
+sender offset keys can be deterministically derived from the spend key. For example, \\( k*{S} \\) could be
 \\( \hash{ k_i \cat \alpha} \\).
 
 ### Blockchain bloat
@@ -1101,57 +881,36 @@
 
 ### Fodder for chain analysis
 
-<<<<<<< HEAD
-Another potential drawback of TariScript is the additional information that is handed to entities wishing to perform 
-=======
-Another potential drawback of Tari Script is the additional information that is handed to entities wishing to perform 
->>>>>>> f512982a
-chain analysis. Having scripts attached to outputs will often clearly mark the purpose of that UTXO. Users may wish to 
-re-spend outputs into vanilla, default UTXOs in a mixing transaction to disassociate Tari funds from a particular 
+Another potential drawback of TariScript is the additional information that is handed to entities wishing to perform
+chain analysis. Having scripts attached to outputs will often clearly mark the purpose of that UTXO. Users may wish to
+re-spend outputs into vanilla, default UTXOs in a mixing transaction to disassociate Tari funds from a particular
 script.
 
 ## Notation
 
-
-Where possible, the "usual" notation is used to denote terms commonly found in cryptocurrency literature. Lower case characters are used as private keys, while uppercase characters are used as public keys. New terms 
-<<<<<<< HEAD
-introduced by TariScript are assigned greek lowercase letters in most cases. The capital letter subscripts, _R_ and _S_ 
-=======
-introduced by Tari Script are assigned greek lowercase letters in most cases. The capital letter subscripts, _R_ and _S_ 
->>>>>>> f512982a
+Where possible, the "usual" notation is used to denote terms commonly found in cryptocurrency literature. Lower case characters are used as private keys, while uppercase characters are used as public keys. New terms
+introduced by TariScript are assigned greek lowercase letters in most cases. The capital letter subscripts, _R_ and _S_
 refer to a UTXO _receiver_ and _script_ respectively.
 
-| Symbol                    | Definition                                                                                                                                                                                                                            |
-|---------------------------|---------------------------------------------------------------------------------------------------------------------------------------------------------------------------------------------------------------------------------------|
-| \\( \script_i \\)         | An output script for output _i_, serialised to binary.                                                                                                                                                                                |
-| \\( F_i \\)               | Output features for UTXO _i_.                                                                                                                                                                                                         |
-| \\( f_t \\)               | Transaction fee for transaction _t_.                                                                                                                                                                                                  |
-| \\( m_t \\)               | Metadata for transaction _t_. Currently this includes the lock height.                                                                                                                                                                |
-<<<<<<< HEAD
-| \\( (k_{Oi}\, K_{Oi}) \\) | The private - public keypair for the UTXO sender offset key.                                                                                                                                                                          |
-=======
-| \\( (k_{Oi}\, K_{Oi}) \\) | The private - public keypair for the UTXO script offset key.                                                                                                                                                                          |
->>>>>>> f512982a
-| \\( (k_{Si}\, K_{Si}) \\) | The private - public keypair for the script key. The script, \\( \script_i \\) resolves to \\( K_S \\) after completing execution.                                                                                                    |
-| \\( \so_t \\)             | The script offset for transaction _t_, as \\( \so_t = \sum_j{ k_{Sjt}} - \sum_i{k_{Oit}}\\)                                                                                                                                           |
-| \\( C_i \\)               | A Pedersen commitment to a value \\( v_i \\), as \\( C_i = k_i \cdot{G} + v_i \cdot H \\)                                                                                                                                             |
-| \\( \input_i \\)          | The serialised input for script \\( \script_i \\)                                                                                                                                                                                     |
-| \\( s_{Si} \\)            | A script signature for output \\( i \\), as \\( s_{Si} = (a_{Si}, b_{Si}, R_{Si} ) = (r_{Si_a} +  e(v_{i})), (r_{Si_b} + e(k_{Si}+k_i)) \\; \text{where} \\; e = \hash{ R_{Si} \cat \script_i \cat \input_i \cat K_{Si} \cat C_i} \\) |
-<<<<<<< HEAD
-| \\( s_{Mi} \\)            | A sender metadata signature for output \\( i \\), as \\( s_{Mi} = r_{Mi} + k_{Oi}\hash{ \script_i \cat F_i \cat R_{Mi}  } \\)                                                                                                                  |
-=======
-| \\( s_{Mi} \\)            | A sender signature for output \\( i \\), as \\( s_{Mi} = r_{Mi} + k_{Oi}\hash{ \script_i \cat F_i \cat R_{Mi}  } \\)                                                                                                                  |
->>>>>>> f512982a
+| Symbol                    | Definition                                                                                                                                                                                                                           |
+| ------------------------- | ------------------------------------------------------------------------------------------------------------------------------------------------------------------------------------------------------------------------------------ |
+| \\( \script_i \\)         | An output script for output _i_, serialised to binary.                                                                                                                                                                               |
+| \\( F_i \\)               | Output features for UTXO _i_.                                                                                                                                                                                                        |
+| \\( f_t \\)               | Transaction fee for transaction _t_.                                                                                                                                                                                                 |
+| \\( m_t \\)               | Metadata for transaction _t_. Currently this includes the lock height.                                                                                                                                                               |
+| \\( (k*{Oi}\, K*{Oi}) \\) | The private - public keypair for the UTXO sender offset key.                                                                                                                                                                         |
+| \\( (k*{Si}\, K*{Si}) \\) | The private - public keypair for the script key. The script, \\( \script_i \\) resolves to \\( K_S \\) after completing execution.                                                                                                   |
+| \\( \so_t \\)             | The script offset for transaction _t_, as \\( \so*t = \sum_j{ k*{Sjt}} - \sum*i{k*{Oit}}\\)                                                                                                                                          |
+| \\( C_i \\)               | A Pedersen commitment to a value \\( v_i \\), as \\( C_i = k_i \cdot{G} + v_i \cdot H \\)                                                                                                                                            |
+| \\( \input_i \\)          | The serialised input for script \\( \script_i \\)                                                                                                                                                                                    |
+| \\( s\_{Si} \\)           | A script signature for output \\( i \\), as \\( s*{Si} = (a*{Si}, b*{Si}, R*{Si} ) = (r*{Si_a} + e(v*{i})), (r*{Si_b} + e(k*{Si}+k*i)) \\; \text{where} \\; e = \hash{ R*{Si} \cat \script*i \cat \input_i \cat K*{Si} \cat C_i} \\) |
+| \\( s\_{Mi} \\)           | A sender metadata signature for output \\( i \\), as \\( s*{Mi} = r*{Mi} + k*{Oi}\hash{ \script_i \cat F_i \cat R*{Mi} } \\)                                                                                                         |
 
 ## Extensions
 
 ### Covenants
 
-<<<<<<< HEAD
 TariScript places restrictions on _who_ can spend UTXOs. It will also be useful for Tari digital asset applications to
-=======
-Tari Script places restrictions on _who_ can spend UTXOs. It will also be useful for Tari digital asset applications to
->>>>>>> f512982a
 restrict _how_ or _where_ UTXOs may be spent in some cases. The general term for these sorts of restrictions are termed
 _covenants_. The [Handshake white paper] has a fairly good description of how covenants work.
 
@@ -1170,28 +929,23 @@
 
 - [@CjS77](https://github.com/CjS77)
 - [@hansieodendaal](https://github.com/hansieodendaal)
-- [@philipr-za](https://github.com/philipr-za) 
+- [@philipr-za](https://github.com/philipr-za)
 - [@SWvheerden](https://github.com/SWvheerden)
 
 Thanks to David Burkett for proposing a method to prevent cut-through and willingness to discuss ideas.
 
 [data commitments]: https://phyro.github.io/grinvestigation/data_commitments.html
-[LIP-004]: https://github.com/DavidBurkett/lips/blob/master/lip-0004.mediawiki
-[Scriptless script]: https://tlu.tarilabs.com/cryptography/scriptless-scripts/introduction-to-scriptless-scripts.html
-[Handshake white paper]: https://handshake.org/files/handshake.txt
-[Signature on Commitment values]: https://documents.uow.edu.au/~wsusilo/ZCMS_IJNS08.pdf
-[Commitment Signature]: https://eprint.iacr.org/2020/061.pdf
+[lip-004]: https://github.com/DavidBurkett/lips/blob/master/lip-0004.mediawiki
+[scriptless script]: https://tlu.tarilabs.com/cryptography/scriptless-scripts/introduction-to-scriptless-scripts.html
+[handshake white paper]: https://handshake.org/files/handshake.txt
+[signature on commitment values]: https://documents.uow.edu.au/~wsusilo/ZCMS_IJNS08.pdf
+[commitment signature]: https://eprint.iacr.org/2020/061.pdf
 [cut-through]: https://tlu.tarilabs.com/protocols/grin-protocol-overview/MainReport.html#cut-through
-[standard Mimblewimble protocol]: https://tlu.tarilabs.com/protocols/mimblewimble-1/MainReport.html
-<<<<<<< HEAD
+[standard mimblewimble protocol]: https://tlu.tarilabs.com/protocols/mimblewimble-1/MainReport.html
 [bitcoin transaction]: https://en.bitcoin.it/wiki/Transaction
-
-[TariScript]: Glossary.md#tariscript
+[tariscript]: Glossary.md#tariscript
 [sender metadata signature]: Glossary.md#sender-metadata-signature
 [script private key]: Glossary.md#script-keypair
 [script public key]: Glossary.md#script-keypair
 [sender offset]: Glossary.md#sender-offset-keypair
-[script offset]: Glossary.md#script-offset
-=======
-[bitcoin transaction]: https://en.bitcoin.it/wiki/Transaction
->>>>>>> f512982a
+[script offset]: Glossary.md#script-offset